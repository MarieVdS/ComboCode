--- conflicted
+++ resolved
@@ -9,12 +9,8 @@
     - Allowing output of one code to be used as input for another
     - Automatic line selection based on available data and line listing
     - Databases for modeling output and easy parameter space searches
-<<<<<<< HEAD
     - Interaction with a supercomputer clusters built into the databases
-=======
-    - Interaction with supercomputer clusters built into the databases
-    - Statistical analysis for samples and individual sources, and both resolved and unresolved emission lines
->>>>>>> 34ba43b3
+
 * <b>Data</b>: 
     - Management of data files associated with radio data, SEDs and spectroscopic data
     - Fitting routines for resolved emission lines
@@ -42,13 +38,9 @@
 ## Requirements
 Currently the code has been tested to run on Unix-based systems, more specifically Fedora and Mac OS X. In principle, any operating systems that fulfills the requirements listed below should be able to run ComboCode. The code runs ons machines with an internal memory of 8 GB, but less is likely fine as well. The memory requirements are primarily set by the numerical codes included in ComboCode.
 
-<<<<<<< HEAD
 First and foremost, you require a Python 2.7 (not Python 3!) distribution installed on your machine. I recommend Anaconda, which allows for very flexible package management. Specific packages required to be installed in your python distribution are: PyPDF2, h5py, ephem, portalocker and astropy. As an example, after installation of Anaconda, you can run the following command in the shell:
 
     - $ pip install ephem
-=======
-First and foremost, you require a Python 2.7 (not Python 3!) distribution installed on your machine. I recommend Anaconda, which allows for very flexible package management. Specific packages required to be installed in your python distribution are: portalocker, PyPDF2, h5py, ephem, astropy and lmfit. (e.g., in case of Anaconda, run "pip install ephem" in the shell after Anaconda installation)
->>>>>>> 34ba43b3
 
 Secondly, we are using git for the version control of the repository. Follow the instructions given <a href="https://help.github.com/articles/set-up-git/"> here</a> to set up git on your local machine, after you have created a user account at GitHub.
 
