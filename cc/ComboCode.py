# -*- coding: utf-8 -*-

"""
Main code for running GASTRoNOoM (L.Decin) and MCMax (M.Min).

Author: R. Lombaert

"""

import sys
import os
import subprocess
import time

import cc.path
from cc.tools.io import DataIO
from cc.tools.numerical import Gridding
from cc.managers.ModelingManager import ModelingManager as MM
from cc.managers.PlottingManager import PlottingManager as PM
from cc.managers import Vic
from cc.modeling.objects import Star, Transition
from cc.statistics import UnresoStats, ResoStats, SedStats
from cc.data.instruments import Pacs, Spire
from cc.data import Sed, Radio
from cc.modeling.tools import ColumnDensity, ContinuumDivision

class ComboCode(object):

    '''
    The interface with which to run the ComboCode package.

    '''

    def __init__(self,inputfilename):

        '''
        Initializing a ComboCode instance.

        Once this is done, you only need to run startSession(). Then all
        methods in this class will be called according to your inputfile. Only
        run separate methods of the class if you know what you are doing!

        Input is read and parsed, and the parameter objects (Star()) are set

        The instrument and data objects, and the plotting manager are set.

        The .spec file is updated here, if requested.

        The inputfile can be given on the command line as:
        python ComboCode.py inputComboCode.dat

        In the python or ipython shell you can do:
        >>> import ComboCode
        >>> cc = ComboCode.ComboCode('/home/robinl/ComboCode/input/inputComboCode.dat')

        @param inputfilename: The name of the inputfile.
        @type inputfilename: string

        '''

        self.inputfilename = inputfilename
        self.readInput()
        self.setGlobalPars()
        self.setOutputFolders()
        self.setPacs()
        self.setSpire()
        self.setSed()
        self.setRadio()
        self.setPlotManager()
        self.setVarPars()
        self.createStarGrid()
        #- Only the extra transition pars will differ across the grid, so grab
        #- the transition list from one of the Star() objects
        if self.update_spec:
            Transition.updateLineSpec(self.star_grid[0]['GAS_LINES'])
        self.finished = False


    def startSession(self):

        '''
        Start a ComboCode session, based on the input read upon initialisation.

        The supercomputer and model managers are set and ran.

        The plot manager, statistics module, fitter modules are ran if
        requested.

        The session ends by printing some info about the Star() objects.

        Once started, the ComboCode object cannot be started again. You will
        have to re-initialize. This will change in the future.

        '''

        if not self.finished:
            self.setVicManager()
            self.setModelManager()
            self.finished = True
            self.runModelManager()
            self.finalizeVic()
            self.runPlotManager()
            self.runStatistics()
            self.doContDiv()
            #self.appendResults()
            if self.write_dust_density:
                [star.writeDensity() for star in self.star_grid]
            self.printStarInfo()
        else:
            print 'This CC session is already finished. Please, create a new one.'



    def setGlobalPars(self):

        '''
        Set the global parameters for this CC session.

        '''

        default_global = [('mcmax',1),('gastronoom',1),('sphinx',1),('vic',0),\
                          ('iterations',2),('plot_iterative',0),\
                          ('vic_account','vsc30226'),('statistics',0),\
                          ('vic_time_per_sphinx',30),('vic_credits',None),\
                          ('append_results',0),('write_dust_density',0),\
                          ('replace_db_entry',0),('update_spec',0),\
                          ('path_gastronoom',''),('path_mcmax',''),\
                          ('print_model_info',1),('stat_chi2','diff'),\
                          ('contdiv_features',[]),('cfg_contdiv',''),\
                          ('show_contdiv',0),('skip_cooling',0),\
                          ('recover_sphinxfiles',0),('stat_print',0),\
                          ('stat_lll_p',None),('stat_method','clipping'),\
                          ('star_name','model'),\
                          ('stat_lll_partial',0),('stat_lll_vcut',0.0)]
        global_pars = dict([(k,self.processed_input.pop(k.upper(),v))
                            for k,v in default_global])
        self.__dict__.update(global_pars)
        self.__setStarName()
        self.vic = 0
        if not self.gastronoom or not self.mcmax: self.iterations = 1
        if (not self.path_mcmax and self.mcmax):
            raise IOError('Please define PATH_MCMAX in your inputfile.')
        if (not self.path_gastronoom and self.gastronoom):
            raise IOError('Please define PATH_GASTRONOOM in your inputfile.')



    def __setStarName(self):

        '''
        Set star_name for the ComboCode object as a tuple.

        Typically this is only one name for a standard modelling session, but
        can be made multiple names as well for a statistical study.

        The ComboCode object keeps track of all the data in dicts.

        '''
        
        if self.multiplicative_grid.has_key('STAR_NAME') \
                or self.additive_grid.has_key('STAR_NAME'):
            raise IOError('STAR_NAME incorrectly defined. Use & for grids.')
        
        if isinstance(self.star_name,str):
            self.star_name = (self.star_name,)
        


    def setPacs(self):

        '''
        Collect the PACS relevant parameters from the inputfile and set the
        PACS object.

        '''
        
        pacs = self.processed_input.pop('PACS',0)
        redo_convolution = self.processed_input.pop('PACS_REDO_CONVOLUTION',0)
        searchstring = self.processed_input.pop('PACS_SEARCHSTRING','')
        oversampling = self.processed_input.pop('PACS_OVERSAMPLING','')
        intrinsic = self.processed_input.pop('PACS_INTRINSIC',1)
        linefit = self.processed_input.pop('PACS_LINEFIT','')
        
        #-- If PACS is not requested, put self.pacs to None. Still popping the
        #   PACS specific keywords to avoid clutter in the Star() objects.
        #   In case of a pure model, no data are available anyway.
        self.pacs = dict()
        for sn in self.star_name: 
            if not pacs or sn == 'model':
                self.pacs[sn] = None
                continue
            self.pacs[sn] = Pacs.Pacs(star_name=sn,\
                                      path=self.path_gastronoom,\
                                      redo_convolution=redo_convolution,\
                                      oversampling=oversampling,\
                                      intrinsic=intrinsic,\
                                      path_linefit=linefit)
            self.pacs[sn].setData(searchstring=searchstring)



    def setSpire(self):

        '''
        Collect the SPIRE relevant parameters from the inputfile and set the SPIRE
        object.

        '''
        
        spire = self.processed_input.pop('SPIRE',0)
        searchstring = self.processed_input.pop('SPIRE_SEARCHSTRING','')
        resolution = self.processed_input.pop('SPIRE_RESOLUTION',0)
        intrinsic = self.processed_input.pop('SPIRE_INTRINSIC',1)
        oversampling = self.processed_input.pop('SPIRE_OVERSAMPLING',0)
        linefit = self.processed_input.pop('SPIRE_LINEFIT','')
        
        #-- If SPIRE is not requested, put self.spire to None. Still popping the
        #   SPIRE specific keywords to avoid clutter in the Star() objects.
        #   In case of a pure model, no data are available anyway.
        self.spire = dict()
        for sn in self.star_name: 
            if not spire or sn == 'model':
                self.spire[sn] = None
                continue
            self.spire[sn] = Spire.Spire(star_name=sn,\
                                         path=self.path_gastronoom,\
                                         resolution=resolution,\
                                         intrinsic=intrinsic,\
                                         oversampling=oversampling,\
                                         path_linefit=linefit)
            self.spire[sn].setData(searchstring=searchstring)



    def setSed(self):

        '''
        Collect the SED data and create an Sed() object.

        '''
        
        sed = self.processed_input.pop('SED',0)
        remove = self.processed_input.pop('SED_PHOT_REMOVE','')
        
        if not remove: remove = []
        elif isinstance(remove,str): remove = [remove]
        else: remove = list(remove)
        
        #-- If SED is not requested, put self.spire to None. Still popping the
        #   SED specific keywords to avoid clutter in the Star() objects.
        #   In case of a pure model, no data are available anyway.
        self.sed = dict()
        for sn in self.star_name: 
            if not sed or sn == 'model':
                self.sed[sn] = None
                continue
            self.sed[sn] = Sed.Sed(star_name=sn,remove=remove)



    def setRadio(self):

        '''
        Collect the relevant radio data for the requested star. Only done if
        the pathname to the data is given.

        If a database is not present, it is created.

        If the radio_autosearch flag is on, transitions are automatically
        generated based on the available data. Note that in this case, N_QUAD
        from Star() is taken.
        
        '''
        
        radio = self.processed_input.pop('RADIO',0)
        radio_autosearch = self.processed_input.pop('RADIO_AUTOSEARCH',0)

        if not radio: 
            self.radio = {sn: None for sn in self.star_name}
            return
            
        #-- If RADIO is not requested, put self.radio to None. Still popping the
        #   RADIO specific keywords to avoid clutter in the Star() objects.
        #   In case of a pure model, the radio db doesn't have an entry anyway.
        radio_db = Radio.Radio()
        
        self.radio = {sn: radio_db.get(sn, None) for sn in self.star_name}
        self.radio_trans = {sn: None for sn in self.star_name}
        
        if not radio_autosearch:
            return

        #-- Get the transition definitions (are in the correct format
        #   automatically, due to the methods in Radio.py). Check entry info
        #   is still ran, eg to get rid of bad 0 offset type sets.
        #-- 11 entries, n_quad is added in the Star() object (to allow for
        #   proper n_quad gridding). N_quad specification through manual
        #   TRANSITION definition is still possible, but then overrides the 
        #   default N_QUAD value.
        radio_trans = sorted(set([tr.replace('TRANSITION=','',1)
                                  for sn in self.star_name
                                  if self.radio[sn]
                                  for tr in self.radio[sn].keys()]))
        radio_trans = DataIO.checkEntryInfo(radio_trans,11,'TRANSITION')
        
        #-- Doubles of transitions not possible from db. radio_trans always
        #   a tuple.
        #-- In case doubles after merge: they will be filtered out by Star()
        if self.additive_grid.has_key('TRANSITION'):
            otrl = self.additive_grid['TRANSITION'] 
            ntrl = [tl + radio_trans for tl in otrl]
            self.additive_grid['TRANSITION'] = ntrl
        elif self.processed_input.has_key('TRANSITION'):
            self.processed_input['TRANSITION'] += radio_trans
        else:
            self.processed_input['TRANSITION'] = radio_trans



    def addRadioData(self,sn):

        '''
        Add radio data to Transition() objects in all Star() objects.

        Only done if RADIO_PATH is given and if a file named radio_data.db is
        present in the given folder.

        This method can be called multiple times per session for different stars
        in which case the data in the transition objects will be replaced.
        
        self.radio_trans maintains a list of "sample transitions" that contain 
        data. These function as data blueprints for transitions in the star_grid
        
        @param sn: The star name for which to add data to the transitions
        @type sn: str
        
        '''
    
        #-- If not data available, reset all transitions so no data linger for a
        #   different star.
        if not self.radio[sn]:
            for star in self.star_grid:
                for tr in star['GAS_LINES']: 
                    tr.resetData()
            return
        
        #-- Extracted transitions (copies) are saved separately, so we only read
        #   data once at most. Hence we can continuously swap between star as we
        #   progress.
        if not self.radio_trans[sn]:        
            #-- First extract all transitions and add/read data for them.
            trans_sel = Transition.extractTransFromStars(self.star_grid,\
                                                         dtype='resolved')

            #-- Note that this is a list of copied transitions. 
            for trans in trans_sel: 
                trstr = trans.getInputString(include_nquad=0)
                if trstr in self.radio[sn].keys():
                    #-- No need to replace. Trans extraction already resets data
                    trans.addDatafile(self.radio[sn][trstr])
                    trans.readData()
                    
            #-- self.radio_trans was defined in setRadio.
            self.radio_trans[sn] = trans_sel

        #-- We can now add these data to all Star() objects. 
        for star in self.star_grid:
            for trans in self.radio_trans[sn]:
                mtrans = star.getTransition(trans)
                if mtrans: mtrans.setData(trans,replace=1)



    def setVarPars(self):

        '''
        Define the list of variable parameters in this CC session.

        '''

        self.var_pars = [k for k in self.multiplicative_grid.keys() + \
                                    self.additive_grid.keys()
                           if k[:5] != 'T_MAX']


    def readInput(self):

        '''
        Read input for ComboCode and return list.

        The MOLECULE, TRANSITION and R_POINTS_MASS_LOSS parameter formats are
        checked for errors in this method. If erroneous, an IOError is raised.

        '''

        multi_keys = ['MOLECULE','TRANSITION','R_POINTS_MASS_LOSS']
        input_dict = DataIO.readDict(self.inputfilename,convert_floats=1,\
                                     convert_ints=1,multi_keys=multi_keys)
        #-- keywords in multi_keys require different method
        self.processed_input = dict()
        self.multiplicative_grid = dict()
        self.additive_grid = dict()
        molecules = input_dict.pop('MOLECULE',[])
        transitions = input_dict.pop('TRANSITION',[])
        r_points_mass_loss = input_dict.pop('R_POINTS_MASS_LOSS',[])
        for k,v in input_dict.items():
            #-- Fortran input is not case sensitive. Note: use the dict
            #   value v, not input_dict[k] because of this transformation.
            k = k.upper()
            #-- Determine delimiter
            try:
                if v.find('&') != -1: delimiter = '&'
                elif v.find(';') != -1: delimiter = ';'
                elif v.find(',') != -1: delimiter = ','
                elif v.find(':') != -1: delimiter = ':'
                #-- * while no ; or , or : means multiple values for ONE model
                #   Only * star for multiplicative grid makes no sense (just
                #   give the value without delimiter)
                elif v.find('*') != -1: delimiter = '&'
                else: delimiter = ' '
            except AttributeError:
                #-- v is already a float, so can't use .find on it => no grids
                #-- no need to check the rest, continue on with the next k/v pair
                self.processed_input[k] = v
                continue
            #-- Expanding '*' entries: Assumes the value is first, the count
            #   second. Can't be made flexible, because in some cases the value
            #   cannot be discerned from the count (because both are low-value
            #   integers)
            newv = delimiter.join(\
                        [len(value.split('*')) > 1
                                  and delimiter.join([value.split('*')[0]]*\
                                                      int(value.split('*')[1]))
                                  or value
                         for value in v.split(delimiter)])
            #-- Add entries to processed_input, the multiplicative grid or the
            #-- additive grid, depending on the type of delimiter.
            if delimiter == ' ':
                self.processed_input[k] = v
            elif delimiter == ',':
                newv = [float(value)
                        for value in newv.split(',')]
                newv = Gridding.makeGrid(*newv)
                self.multiplicative_grid[k] = newv
            else:
                try:
                    if delimiter == '&':
                        newv = tuple([float(value.rstrip())
                                      for value in newv.split('&')])
                        self.processed_input[k] = newv
                    elif delimiter == ';':
                        newv = [value.rstrip() == '%' and '%' or float(value.rstrip())
                                for value in newv.split(';')]
                        self.multiplicative_grid[k] = newv
                    elif delimiter == ':':
                        newv = [value.rstrip() == '%' and '%' or float(value.rstrip())
                                for value in newv.split(':')]
                        self.additive_grid[k] = newv
                except ValueError:
                    if delimiter == '&':
                        newv = tuple([value.rstrip()
                                      for value in newv.split('&')])
                        self.processed_input[k] = newv
                    elif delimiter == ';':
                        newv = [value.rstrip()
                                for value in newv.split(';')]
                        self.multiplicative_grid[k] = newv
                    elif delimiter == ':':
                        newv = [value.rstrip()
                                for value in newv.split(':')]
                        self.additive_grid[k] = newv
        #-- Make sure R_POINTS_MASS_LOSS, Molecule and Transition input makes
        #-- sense and is correct
        if molecules:
            molecules = DataIO.checkEntryInfo(molecules,20,'MOLECULE')
            if isinstance(molecules,list):
                self.additive_grid['MOLECULE'] = molecules
            else:
                self.processed_input['MOLECULE'] = molecules
        if r_points_mass_loss:
            r_points_mass_loss = DataIO.checkEntryInfo(r_points_mass_loss,4,\
                                                       'R_POINTS_MASS_LOSS')
            if isinstance(r_points_mass_loss,list):
                self.additive_grid['R_POINTS_MASS_LOSS'] = r_points_mass_loss
            else:
                self.processed_input['R_POINTS_MASS_LOSS'] = r_points_mass_loss
        if transitions:
            nk = 12
            
            #-- Check if N_QUAD is a grid parameter: remove any manual N_QUAD
            #   definitions to allow gridding to work. N_QUAD is taken from 
            #   Star() by default in this case.
            gkeys = self.multiplicative_grid.keys() + self.additive_grid.keys()
            if 'N_QUAD' in gkeys: 
                transitions = [' '.join(tr.split()[:-1]) for tr in transitions]
                nk = 11
            
            #-- If N_QUAD is a gridding key, transitions will always be a tuple.
            transitions = DataIO.checkEntryInfo(transitions,nk,'TRANSITION')
            if isinstance(transitions,list):
                self.additive_grid['TRANSITION'] = transitions
            else:
                self.processed_input['TRANSITION'] = transitions



    def getStars(self):

        '''
        Return the list of Star() objects for this ComboCode session.

        @return: The parameter Star() objects are returned.
        @rtype: list[Star()]

        '''

        return self.star_grid



    def createStarGrid(self):

        '''
        Create a list of Star() objects based on the inputfile that has been
        parsed with cc.readInput().

        The list of Star() objects is saved in self.star_grid, and is accessed
        through cc.getStarGrid().

        '''

        base_star = Star.Star(example_star=self.processed_input,\
                              path_gastronoom=self.path_gastronoom,\
                              path_mcmax=self.path_mcmax)
        if self.additive_grid:
            grid_lengths = [len(v) for v in self.additive_grid.values()]
            if len(set(grid_lengths)) != 1:
                raise IOError('The explicit parameter declaration using <:> '+\
                              'has a variable amount of options (including ' +\
                              'the R_GRID_MASS_LOSS definition). Aborting...')
            else:
                additive_dicts = [dict([(key,grid[index])
                                        for key,grid in self.additive_grid.items()])
                                  for index in xrange(grid_lengths[0])]
                self.star_grid = [Star.Star(example_star=base_star,\
                                         path_gastronoom=self.path_gastronoom,\
                                         path_mcmax=self.path_mcmax,\
                                         extra_input=d)
                                  for d in additive_dicts]
        else:
            self.star_grid = [base_star]
        for key,grid in self.multiplicative_grid.items():
            self.star_grid = [Star.Star(path_gastronoom=self.path_gastronoom,\
                                        path_mcmax=self.path_mcmax,\
                                        example_star=star,\
                                        extra_input=dict([(key,value)]))
                              for star in self.star_grid
                              for value in grid]
        for star in self.star_grid:
            star.normalizeDustAbundances()
        if self.processed_input.has_key('LAST_MCMAX_MODEL'):
            del self.processed_input['LAST_MCMAX_MODEL']
        if self.processed_input.has_key('LAST_GASTRONOOM_MODEL'):
            del self.processed_input['LAST_GASTRONOOM_MODEL']
        #-- Dust abundance is deleted as it is not changed during the session.
        #   Hence, it does not need to be re-updated after mutable input is
        #   removed. The keys need to be deleted to avoid inconsistencies in the
        #   star.normalizeDustAbundances() method. Some A_*** values may not be
        #   variable, while others are. Yet if any of them are variable, and
        #   have to be rescaled, then in principle they are ALL variable. This
        #   can create a mess, and therefore it is safer to just remove them
        #   from the input dictionary.
        for akey in [k for k in self.processed_input.keys() if k[0:2] == 'A_']:
            del self.processed_input[akey]



    def setOutputFolders(self):

        '''
        Set the output folders.

        If the folders do not already exist, they are created.

        The locations are saved in cc.path for later use, but this is generally
        only done inside a ComboCode session. Each module sets these themselves

        '''

        cc.path.gout = os.path.join(cc.path.gastronoom,self.path_gastronoom)
        cc.path.mout = os.path.join(cc.path.mcmax,self.path_mcmax)
        DataIO.testFolderExistence(cc.path.gout)
        DataIO.testFolderExistence(cc.path.mout)


    def setVicManager(self):

        '''
        Set up the VIC manager.

        '''

        if self.vic and self.gastronoom and self.sphinx :
            self.vic_manager = Vic.Vic(path=self.path_gastronoom,\
                                       account=self.vic_account,\
                                       time_per_sphinx=self.vic_time_per_sphinx,\
                                       credits_acc=self.vic_credits,\
                                       recover_sphinxfiles=self.recover_sphinxfiles)
            if self.update_spec:
                self.vic_manager.updateLineSpec()
        else:
            self.vic_manager = None


    def setModelManager(self):

        '''
        Set up the model manager.

        '''

        self.model_manager = MM(iterations=self.iterations,\
                                processed_input=self.processed_input,\
                                var_pars=self.var_pars,\
                                path_gastronoom=self.path_gastronoom,\
                                mcmax=self.mcmax,\
                                gastronoom=self.gastronoom,\
                                sphinx=self.sphinx,\
                                iterative=self.plot_iterative,\
                                num_model_sessions=len(self.star_grid),\
                                vic_manager=self.vic_manager,\
                                replace_db_entry=self.replace_db_entry,\
                                path_mcmax=self.path_mcmax,\
                                skip_cooling=self.skip_cooling,\
                                recover_sphinxfiles=self.recover_sphinxfiles)


    def setPlotManager(self):

        '''
        Set up the plot manager(s) for each star name.

        '''

        plot_pars = dict([(k,self.processed_input.pop(k))
                          for k,v in self.processed_input.items()
                          if k[0:5] == 'PLOT_' or k[0:4] == 'CFG_'])
        fn_add_star = plot_pars.pop('PLOT_FN_ADD_STAR',1)
        self.plot_manager = {sn: PM(star_name=sn,\
                                    gastronoom=self.gastronoom,\
                                    mcmax=self.mcmax,\
                                    path_gastronoom=self.path_gastronoom,\
                                    path_mcmax=self.path_mcmax,\
                                    inputfilename=self.inputfilename,\
                                    pacs=self.pacs[sn],\
                                    spire=self.spire[sn],\
                                    sed=self.sed[sn],\
                                    fn_add_star=fn_add_star,\
                                    plot_pars=plot_pars)
                             for sn in self.star_name}



    def runModelManager(self):

        '''
        Start up the modeling.

        '''

        if self.gastronoom or self.mcmax:
            print '***********************************'
            print '** Starting grid calculation.'
            print '***********************************'
            for star_index, star in enumerate(self.star_grid):
                print '***********************************'
                print '** Model #%i out of %i requested models.'\
                      %(star_index+1,len(self.star_grid))
                print '***********************************'
                self.model_manager.startModeling(star,star_index)
                #-- mline_done is True if in previous model an mline calculation
                #-- was done: Only then do a progress check, because a lot of time
                #-- has passed, but then a wait time is used to make sure the newly
                #-- queued sphinx models after the mline model are properly queued.
                if self.vic_manager \
                        and self.vic_manager.getQueue() \
                        and self.model_manager.mline_done_list[-1]:
                    print '***********************************'
                    print '** Current VIC queue:'
                    print self.vic_manager.getQueue()
                    self.vic_manager.checkProgress(wait_qstat=1)



    def finalizeVic(self):

        '''
        At the end of a modeling session, allow Vic to be finalized and clean up.

        '''

        if self.vic_manager <> None:
            #vic_running = vic_manager.checkProgress()
            if self.vic_manager.getQueue():
                vic_running = True
            else:
                vic_running = False
            while vic_running:
                print 'VIC is not yet finished. Waiting 5 minutes before checking again.'
                print self.vic_manager.getQueue()
                try:
                    time.sleep(300)
                except KeyboardInterrupt:
                    print 'Ending wait time, continuing with progress check immediately.'
                vic_running = self.vic_manager.checkProgress()
            self.vic_manager.finalizeVic()



    def runPlotManager(self):

        '''
        Run the plotting manager.

        '''

        print '************************************************'
        print '****** Plotting final results.'
        print '************************************************'
        for sn in self.star_name:
            #-- Make sure resolved data files are correctly included. 
            self.addRadioData(sn)
            print '** Plots for %s:'%sn 
            if self.plot_iterative:
                print '** Plotting results for each iterative step.'
                print '************'
                #- star_grid_old remembers all old models if iterative is on,
                #- meaning that every list in star_grid_old consists of Star models
                #- associated with one level of iteration. Following line plots all
                #- iterative steps for one star immutable parameter set
                pm = self.plot_manager[sn]
                for i in range(len(self.star_grid)):
                    pm.startPlotting(self.model_manager.star_grid_old[i],i+1)
            self.plot_manager[sn].startPlotting(self.star_grid)



    def appendResults(self):

        '''
        Append results at the end of the inputfile.

        '''

        print '** Appending results to inputfile and copying to output folders.'
        print '***********************************'
        #-- Check if the transition was intended to be calculated, and if it was
        #-- successful (ie don't add if it had already been done)
        timestring = '%.4i-%.2i-%.2ih%.2i-%.2i-%.2i'\
                      %(time.gmtime()[0],time.gmtime()[1],time.gmtime()[2],\
                        time.gmtime()[3],time.gmtime()[4],time.gmtime()[5])
        appendage = []
        if self.model_manager.trans_bool_list:
            model_ids_list = [list(set([(trans.molecule.molecule,\
                                         trans.getModelId())
                                        for boolean,trans in zip(trans_bool,\
                                                             star['GAS_LINES'])
                                        if trans.getModelId() \
                                            and (not trans_bool \
                                            or self.append_results)]))
                              for star,trans_bool in zip(self.star_grid,\
                                           self.model_manager.trans_bool_list)]
            #-- all unique molecules over all stars
            molec_list = list(set([molec
                                   for model_ids in model_ids_list
                                   for molec,model_id in model_ids
                                   if model_ids]))
            #-- all unique modelids for every star separately
            model_id_unique = [list(set([model_id
                                         for molec,model_id in model_ids]))
                               for model_ids in model_ids_list]
            if [modelids for modelids in model_ids_list if modelids] != []:
                appendage += \
                      ['#########################################',\
                       '## Successfully calculated transition model_ids on %s:'\
                       %timestring]
                appendage.extend(['## molecule %s'%molec
                                  for molec in molec_list])
                for i,(star,model_ids) in enumerate(zip(self.star_grid,\
                                                        model_ids_list)):
                    if model_ids:
                        appendage += ['## For Model %i : cooling id %s'\
                                      %(i+1,star['LAST_GASTRONOOM_MODEL'])] + \
                                     ['#molecule %s #%s' %(molecule,model_id)
                                      for molecule,model_id in model_ids] + \
                                     ['########']
                for star,model_ids in zip(self.star_grid,model_id_unique):
                    for model_id in model_ids:
                        try:
                            i = 0
                            while True:
                                dummy = DataIO.readFile(\
                                    os.path.join(cc.path.gout,'models',model_id,\
                                        os.path.split(self.inputfilename)[1]+\
                                        '_%s_%i'%(model_id,i)))
                                i += 1
                        except IOError:
                            subprocess.call(['cp %s %s'%(self.inputfilename,\
                                        os.path.join(cc.path.gout,\
                                        'models',model_id,\
                                        os.path.split(self.inputfilename)[1]+\
                                        '_%s_%i'%(model_id,i)))],shell=True)
        if self.model_manager.mcmax_done_list:
            model_ids = [star['LAST_MCMAX_MODEL']
                         for star,boolean in zip(self.star_grid,\
                                            self.model_manager.mcmax_done_list)
                         if boolean or self.append_results]
            if model_ids:
                appendage += ['#########################################',\
                        '## MCMax model_ids associated with this grid on %s:'\
                        %timestring]
                appendage += ['#%s'%model_id for model_id in model_ids]
                for model_id in model_ids:
                    try:
                        i = 0
                        while True:
                            dummy = DataIO.readFile(os.path.join(\
                                        cc.path.mout,'models',model_id,\
                                        os.path.split(self.inputfilename)[1]+\
                                        '_%s_%i'%(model_id,i)))
                            i += 1
                    except IOError:
                        subprocess.call(['cp %s %s'%(self.inputfilename,os.path.join(\
                                    cc.path.mout,'models',model_id,\
                                    os.path.split(self.inputfilename)[1]+\
                                    '_%s_%i'%(model_id,i)))],shell=True)
        if appendage: DataIO.writeFile(filename=self.inputfilename,\
                                       input_lines=appendage+['\n'],mode='a')



    def runStatistics(self):

        '''
        Run the statistics module.

        '''

        self.pacsstats = dict()
        self.spirestats = dict()
        self.unresostats = []
        self.resostats = dict()
        self.sedstats = dict()
        
<<<<<<< HEAD
        for statsobj in self.unresostats:
            statsobj.setModels(star_grid=self.star_grid)
            statsobj.setLineStrengths()
            statsobj.calcChiSquared(chi2_method=self.stat_chi2)
            statsobj.plotRatioWav(inputfilename=self.inputfilename)

=======
        #-- Data are handled by these objects themselves for unresolved lines.
        for sn in self.star_name:
            if self.statistics and self.pacs[sn] <> None:
                ss = UnresoStats.UnresoStats(star_name=sn,\
                                             path_code=self.path_gastronoom)
                ss.setInstrument(instrument_name='PACS',\
                                 instrument_instance=self.pacs[sn],\
                                 stat_method=self.stat_method)
                self.pacsstats[sn] = ss
                self.unresostats.append(ss)
            if self.statistics and self.spire[sn] <> None:
                ss = UnresoStats.UnresoStats(star_name=sn,\
                                             path_code=self.path_gastronoom)
                ss.setInstrument(instrument_name='SPIRE',\
                                 instrument_instance=self.spire[sn],\
                                 stat_method=self.stat_method)
                self.spirestats[sn] = ss
                self.unresostats.append(ss)
>>>>>>> bd02322f
        
        for ss in self.unresostats:
            instr = ss.instrument.instrument.upper()
            print '************************************************'
            print '** %s statistics for %s.'%(instr,ss.star_name)
            print '************************************************'
            ss.setModels(star_grid=self.star_grid)
            ss.setLineStrengths()
            ss.calcChiSquared(chi2_method=self.stat_chi2)
            ss.plotRatioWav(inputfilename=self.inputfilename)
        
        for sn in self.star_name:
            if self.statistics and self.sed[sn] <> None:
                print '************************************************'
                print '** SED statistics for %s.'%sn
                print '************************************************'
                ss = SedStats.SedStats(star_name=sn,path_code=self.path_mcmax)
                ss.setInstrument(sed=self.sed[sn])
                ss.setModels(star_grid=self.star_grid)
                ss.setModelPhotometry()
                ss.calcChi2(chi2_method=self.stat_chi2)
                self.sedstats[sn] = ss            
            
            if self.statistics and self.radio[sn]:
                #-- Make sure all resolved data properties are set. 
                self.addRadioData(sn)
                if not self.radio_trans[sn]:
                    return
                print '************************************************'
                print '** Statistics for spectrally resolved lines in %s.'%sn
                print '** Use cc_session.resostats[sn] for interactive tools.'
                print '************************************************'
                ss = ResoStats.ResoStats(star_name=sn,\
                                         path_code=self.path_gastronoom,\
                                         lll_p=self.stat_lll_p)
                ss.setInstrument(self.radio_trans[sn])
                ss.setModels(star_grid=self.star_grid)
                ss.setIntensities(partial=self.stat_lll_partial,\
                                  vcut=self.stat_lll_vcut)
                if self.stat_print: ss.printStats()
                self.resostats[sn] = ss
                #bfms = self.resostats.selectBestFitModels(mode='int')
                #self.plot_manager.plotTransitions(star_grid=bfms,fn_suffix='BFM',force=1)



    def doContDiv(self):

        '''
        Run the Continuum Division class for this CC session.

        '''

        if isinstance(self.contdiv_features,str):
            self.contdiv_features = [self.contdiv_features]
        for k in self.contdiv_features:
            features = ['MGS','H2O3.1']
            if k in features:
                print '** Plotting continuum division for the %s feature.'%k
                all_franges = [[20.0,23.,46.,48.5],\
                               [2.6,2.85,3.3,3.7]]
                all_funcs = ['linear',\
                             'power']
                franges = all_franges[features.index(k)]
                func = all_funcs[features.index(k)]
                self.contdiv = ContinuumDivision.ContinuumDivision(\
                                        star_grid=self.star_grid,\
                                        spec=[self.sed],franges=franges,\
                                        plot=self.show_contdiv,func=func,\
                                        cfg=self.cfg_contdiv)
                self.contdiv.prepareModels()
                self.contdiv.prepareData()
                self.contdiv.show()
                for key,val in self.contdiv.eq_width.items():
                    if key[0:3] == 'sws':
                        key = self.sed.star_name_plots
                        print 'Equivalent width for %s in %s: %f'\
                              %(k,self.sed.star_name_plots,val)
                for star in self.star_grid:
                    model_id = star['LAST_MCMAX_MODEL']
                    print 'Equivalent width for %s in %s: %f'\
                          %(k,model_id,self.contdiv.eq_width[model_id])



    def printStarInfo(self):

        '''
        Print extra Star() info to the shell.

        '''

        if len(self.star_grid)<20 and self.print_model_info:
            print '************************************************'
            for star in self.star_grid:
                if star['LAST_MCMAX_MODEL']:
                    print 'Requested MCMax parameters for %s:'\
                          %star['LAST_MCMAX_MODEL']
                    if star.has_key('R_INNER_DUST'): del star['R_INNER_DUST']
                    print '%s = %f R_STAR   (effective inner radius)'%('R_INNER_DUST',star['R_INNER_DUST'])
                    print '%s = %s'%('TEMDUST_FILENAME',star['TEMDUST_FILENAME'])
                    print '%s = %s'%('DUST_TEMPERATURE_FILENAME',star['DUST_TEMPERATURE_FILENAME'])
                    print '%s = %s km/s'%('V_EXP_DUST',star['V_EXP_DUST'])

                    if not int(star['MRN_DUST']):
                        cdcalc = ColumnDensity.ColumnDensity(star)
                        dlist = [sp
                                 for sp in star.getDustList()
                                 if 'H2O' not in sp]
                        print 'Dust FULL column densities (if available):'
                        for species in dlist:
                            print 'C_%s = %.3e g/cm^-2'\
                               %(species,cdcalc.dustFullColDens(species))
                        print 'Dust FULL number column densities (if available):'
                        for species in dlist:
                            print 'N_%s = %.3e cm^-2'\
                               %(species,cdcalc.dustFullNumberColDens(species))
                        print 'Dust associated molecular abundances (if available):'
                        print 'Note: Does not use above column densities. See ColumnDensity.py.'
                        for species in dlist:
                            print 'A_%s/A_H2 = %.3e'\
                                %(species,cdcalc.dustMolecAbun(species))
                    if star.has_key('T_DES_H2O') or star.has_key('T_DES_CH2O')\
                            or star.has_key('T_DES_AH2O') \
                            and not int(star['MRN_DUST']):
                        print ', '.join(['%s = %s K'%(ts,star[ts])
                                         for ts in ['T_DES_H2O','T_DES_CH2O',\
                                                    'T_DES_AH2O']
                                         if star.has_key(ts)])
                        print ', '.join(['%s = %.2f R_STAR = %.2e cm'\
                                         %(rs,star[rs],\
                                           star[rs]*star['R_STAR']*star.Rsun)
                                         for rs in ['R_DES_H2O','R_DES_AH2O',\
                                                    'R_DES_CH2O']
                                         if star.has_key(rs)])
                        cdh2o1 = cdcalc.dustFullColDens('CH2O')
                        cdh2o2 = cdcalc.dustFullColDens('AH2O')
                        print 'The FULL water ice column density:'
                        print 'C_H2O_ice = %.3e g cm-2'%(cdh2o1+cdh2o2)
                        ncdh2o1 = cdcalc.dustFullNumberColDens('CH2O')
                        ncdh2o2 = cdcalc.dustFullNumberColDens('AH2O')
                        print 'The FULL water ice column number density:'
                        print 'N_H2O_ice = %.3e cm-2'%(ncdh2o1+ncdh2o2)
                        nh2o1 = cdcalc.dustMolecAbun('CH2O')
                        nh2o2 = cdcalc.dustMolecAbun('AH2O')
                        print 'The associated molecular abundance of water ice:'
                        print 'A_H2O_ice/A_H2 = %.3e'%(nh2o1+nh2o2)
                    print ''
                if star['LAST_GASTRONOOM_MODEL']:
                    print 'Requested GASTRoNOoM parameters for %s:'%star['LAST_GASTRONOOM_MODEL']
                    print '%s = %s'%('DENSFILE',star['DENSFILE'])
                    print '%s = %f Rsun = %f AU'%('R_STAR',star['R_STAR'],star['R_STAR']*star.Rsun/star.au)
                    print '%s = %f R_STAR'%('R_OUTER_GAS',star['R_OUTER_EFFECTIVE'])
                    print '%s = %f R_STAR'%('R_INNER_GAS',star['R_INNER_GAS'])
                    print '%s = %f'%('DUST_TO_GAS_INITIAL',star['DUST_TO_GAS_INITIAL'])
                    print '%s = %f'%('DUST_TO_GAS_ITERATED',star['DUST_TO_GAS_ITERATED'])
                    print '%s (semi-empirical) = %f'%('DUST_TO_GAS',star['DUST_TO_GAS'])
                    if star['DUST_TO_GAS_CHANGE_ML_SP']:
                        print '%s = %s'%('DUST_TO_GAS_CHANGE_ML_SP',star['DUST_TO_GAS_CHANGE_ML_SP'])
                    print '%s = %f'%('[N_H2O/N_H2]',star['F_H2O'])
                    print '%s = %.2f R_STAR = %.2e cm'%('R_OH1612_NETZER',star['R_OH1612_NETZER'],star['R_OH1612_NETZER']*star.Rsun*star['R_STAR'])
                    if star['R_OH1612_AS']:
                        print '%s = %.2f R_STAR = %.2e cm'%('R_OH1612_OBS',star['R_OH1612'],star['R_OH1612']*star.Rsun*star['R_STAR'])
                    print '-----------------------------------'
                    #if star.has_key('R_DES_H2O') or star.has_key('R_DES_CH2O') or star.has_key('R_DES_AH2O'):
                        #(nh2o,nh2o_ice,nh2,nh2o_full,nh2_full) = wa.getWaterInfo(star)
                        #print 'Ice shell water VAPOUR column density [cm-2]:'
                        #print '%.3e'%nh2o
                        #print 'Ice shell H2 column density [cm-2]:'
                        #print '%.3e'%nh2
                        #print 'Total water vapour abundance (ortho + para) wrt H2:'
                        #print '%.3e'%(nh2o/nh2)
                        #print 'Ice shell water ICE MOLECULAR column density [cm-2]:'
                        #print '%.3e'%nh2o_ice
                        #print 'Minimum required water vapour abundance N(H2O)/N(H2) for this ice column density:'
                        #print '%.3e'%(nh2o_ice/nh2)
                        #print 'Ice/vapour fraction in ice shell:'
                        #print '%.2f'%(nh2o_ice/nh2o)
                        #print
                        #print 'FULL shell water VAPOUR column density [cm-2]:'
                        #print '%.3e'%nh2o_full
                        #print 'Total water vapour abundance (ortho + para) wrt H2:'
                        #print '%.3e'%(nh2o_full/nh2_full)
                        #print
                        #if not int(star['MRN_DUST'):

                    #else:
                        #print 'No water ice present in dust model.'
                print '************************************************'



if __name__ == "__main__":
    try:
        inputfilename=sys.argv[1]
    except IndexError:
        raise IOError('Please provide an inputfilename. (syntax in the ' + \
                      'command shell: python ComboCode.py ' + \
                      '/home/robinl/inputComboCode.dat)')
    c1m = ComboCode(inputfilename)
    c1m.startSession()<|MERGE_RESOLUTION|>--- conflicted
+++ resolved
@@ -852,14 +852,6 @@
         self.resostats = dict()
         self.sedstats = dict()
         
-<<<<<<< HEAD
-        for statsobj in self.unresostats:
-            statsobj.setModels(star_grid=self.star_grid)
-            statsobj.setLineStrengths()
-            statsobj.calcChiSquared(chi2_method=self.stat_chi2)
-            statsobj.plotRatioWav(inputfilename=self.inputfilename)
-
-=======
         #-- Data are handled by these objects themselves for unresolved lines.
         for sn in self.star_name:
             if self.statistics and self.pacs[sn] <> None:
@@ -878,7 +870,6 @@
                                  stat_method=self.stat_method)
                 self.spirestats[sn] = ss
                 self.unresostats.append(ss)
->>>>>>> bd02322f
         
         for ss in self.unresostats:
             instr = ss.instrument.instrument.upper()
