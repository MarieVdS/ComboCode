--- conflicted
+++ resolved
@@ -473,16 +473,8 @@
                       ('T_CLASS','tclass'),\
                       ('VG_CLASS','vgclass'),\
                       ('AH2O_RATE','ah2orate'),\
-<<<<<<< HEAD
-                      ('F_CONT_63','fcont63'),\
-                      ('FD2_CONT_63','fd2cont63'),\
-                      ('F_CONT_63_TYPE','fcont63type'),\
-                      ('DRIFT_TYPE','drifttype'),\
-                      ('FD2M_CONT_63','fd2mcont63'),\
-=======
                       ('F_CONT_TYPE','fconttype'),\
                       ('DRIFT_TYPE','drifttype'),\
->>>>>>> c807b993
                       ('ENHANCE_ABUNDANCE_FACTOR_H2O','h2oabunfac'),\
                       ('ABUNDANCE_FILENAME_H2O','h2oabunfile')])
     keynames = dict([('MDOT_GAS','$\dot{M}_\mathrm{g}$'),\
@@ -517,14 +509,7 @@
                      ('VG_CLASS',''),\
                      ('DRIFT_TYPE',''),\
                      ('AH2O_RATE',r'$A_{\mathrm{H}_2\mathrm{O}}/A_{\mathrm{H}_2} \times \dot{M}_\mathrm{g}$'),\
-<<<<<<< HEAD
-                     ('F_CONT_63',r'$F_\mathrm{6.3\ \mu m}$'),\
-                     ('FD2_CONT_63',r'$F_\mathrm{6.3\ \mu m}\times D^2$'),\
-                     ('F_CONT_63_TYPE','$Type F_\mathrm{6.3\ \mu m}$'),\
-                     ('FD2M_CONT_63',r'$F_\mathrm{6.3\ \mu m}\times D^2 / \dot{M}_\mathrm{g}$'),\
-=======
                      ('F_CONT_TYPE','Type F$_\mathrm{cont}$'),\
->>>>>>> c807b993
                      ('ENHANCE_ABUNDANCE_FACTOR_H2O','h2oAbunFac'),\
                      ('ABUNDANCE_FILENAME_H2O','h2oAbunFile')])
     keyunits = dict([('MDOT_GAS','$\mathrm{M}_\odot\ \mathrm{yr}^{-1}$'),\
@@ -559,14 +544,7 @@
                      ('DRIFT_TYPE','Drift'),\
                      ('L_CLASS',''),\
                      ('AH2O_RATE','$\mathrm{M}_\odot\ \mathrm{yr}^{-1}$'),\
-<<<<<<< HEAD
-                     ('F_CONT_63','$\mathrm{Jy}$'),\
-                     ('FD2_CONT_63','$\mathrm{Jy}$ $\mathrm{pc}^2$'),\
-                     ('F_CONT_63_TYPE',''),\
-                     ('FD2M_CONT_63',r'$\mathrm{Jy}$ $\mathrm{pc}^2$ $\mathrm{yr}\ \mathrm{M}_{\odot}^{-1}$'),\
-=======
                      ('F_CONT_TYPE',''),\
->>>>>>> c807b993
                      ('ENHANCE_ABUNDANCE_FACTOR_H2O',''),\
                      ('ABUNDANCE_FILENAME_H2O','')])
     makeints = dict([('MDOT_GAS',0),\
@@ -601,14 +579,7 @@
                      ('VG_CLASS',0),\
                      ('DRIFT_TYPE',0),\
                      ('AH2O_RATE',0),\
-<<<<<<< HEAD
-                     ('F_CONT_63',0),\
-                     ('FD2_CONT_63',0),\
-                     ('F_CONT_63_TYPE',0),\
-                     ('FD2M_CONT_63',0),\
-=======
                      ('F_CONT_TYPE',0),\
->>>>>>> c807b993
                      ('ENHANCE_ABUNDANCE_FACTOR_H2O',0),\
                      ('ABUNDANCE_FILENAME_H2O',0)])
     
