# -*- coding: utf-8 -*-

"""
Performing statistics on the peak and integrated intensity of resolved 
molecular lines.

Author: R. Lombaert

"""

import os
import scipy
from scipy import argmin,ones
from scipy import array
from scipy import sum
import operator
import types
import numpy as np

import cc.path
from cc.tools.io import DataIO
from cc.statistics.Statistics import Statistics
import matplotlib.pyplot as plt
from cc.modeling.objects import Transition



class ResoStats(Statistics):
    
    """
    Environment with several tools to perform statistics on the peak and 
    integrated intensities of resolved molecular lines.
    
    """
        
    def __init__(self,star_name,code='GASTRoNOoM',path_code='codeJun2013',\
                 lll_p=None):        
        
        """ 
        Initializing an instance of IntIntStats.
        
        Then run setInstrument, setModels and setIntensities. The rest of the 
        class works interactively.
        
        @param star_name: Star name from Star.dat
        @type star_name: string
        
        @keyword code: the code used for producing your output 
        
                       (default: 'GASTRoNOoM')
        @type code: string
        @keyword path_code: Output folder in the code's home folder
                       
                            (default: 'codeSep2010')
        @type path_code: string
        @keyword lll_p: The number of variable parameters in the model grid. If 
                        None, the automatic loglikelihood determination is not 
                        done. You can still set the threshold values with a 
                        class bound method.
        
                        (default: None)
        @type lll_p: int
        
        """
        
        super(ResoStats,self).__init__(star_name=star_name,\
                                       code=code,path_code=path_code)
        
        #-- List of template transitions
        self.translist = []
        #-- Dict of lists of models (value) for each template transition (key)
        self.trans_models = dict()
        #-- Similarly, keep track of each Star() model that is valid.
        #   This way one can keep track of those models that have a successful
        #   cooling result
        self.star_selection = dict()
        
        #-- Dicts keeping integrated and peak intensities of datafiles. 
        #   key: the sample Transition(), 
        #   value: list of values for first datafile included
        #   Note that for every model the data value is recalculated, based on 
        #   the best vlsr guess which depends on the model.
        #   As a result, every element in the value list corresponds to the 
        #   Star() object with the same index in self.star_grid.
        self.dinttmb = dict()
        self.dpeaktmb = dict()
        #-- Dicts keeping integrated and peak intensities of sphinx models, as 
        #   well as the loglikelihood measure of fitness between model and data
        #   The peak and integrated intensity ratio dicts follow same pattern
        #   key: the sample Transition(), 
        #   value: list of values for every model included
        #   Every element in the value list corresponds to the Star() object 
        #   with the same index in self.star_grid.
        self.minttmb = dict()
        self.mpeaktmb = dict()
        self.loglikelihood = dict()
        self.ratiopeak = dict()
        self.ratioint = dict()
        self.ratiocombo = dict()
<<<<<<< HEAD
        #-- Only set to True if something failed somewhere. Likely not yet 
        #   implemented/resolved issues.
        self.no_stats = False
        self.stats = dict([('peak',self.ratiopeak),('int',self.ratioint),\
                           ('combo',self.ratiocombo)])
=======
        self.stats = dict([('peak',self.ratiopeak),('int',self.ratioint),\
                           ('combo',self.ratiocombo)])
        
        #-- Only set to True if something failed somewhere. Likely not yet 
        #   implemented/resolved issues.
        self.no_stats = False
        
>>>>>>> f87521c4
        #-- The default uncertainties were taken from the manuals of the 
        #   respective telescopes, and give a safe estimate based on the given
        #   values. 
        #   APEX - http://www.apex-telescope.org/~mdumke/publications/2010/spie2010/node4.html
        #   Herschel - See respective manuals (times 2, for other sources of err)
        #   JCMT - See Kemper et al. 2003 p611
        #   Other instrument flux calibration uncertainties are arbitrary! 
        #   I suggest to change these values based on what you want to use 
        #   yourself, depending on the transition under consideration.
        self.tele_uncertainties = dict([('APEX',.15),\
                                        ('CSO',.20),\
                                        ('FCRAO',.20),\
                                        ('HIFI',.20),\
                                        ('IRAM',.20),\
                                        ('JCMT',.30),\
                                        ('MOPRA',.20),\
                                        ('NRAO',.20),\
                                        ('OSO',.20),\
                                        ('SEST',.20)])
        #-- The uncertainties and loglikelihoods for each template transition 
        #   is kept here, but the key is the INDEX of the template transition.
        self.trans_uncertainties = dict()
        self.lll_threshold = dict()
        #-- A dict keeping track of noisy data. It is possible to set this to
        #   False anyway, if one want to use the dataset regardless of it being
        #   too noisy. Structure as eg lll_threshold
        self.noisy = dict()
        
        #-- Set the number of variables in the model grid, needed for automatic
        #   loglikelihood threshold calculation
        if lll_p is None or lll_p == '' or int(lll_p) < 1 or int(lll_p) > 20:
            self.lll_p = None
            print 'No STAT_LLL_P given. Not calculating the loglikelihood '+\
                  'threshold automatically.'
        else: 
            self.lll_p = int(lll_p)
            
            
        
    def setInstrument(self,sample_transitions):
       
        '''
        Set and read the data objects for this statistics module. 
        
        In this case, a list of sample transitions in which the data will be 
        read is the only input required.
        
        Make sure sample_transitions are copies of the originals, such as 
        returned by Transition.extractTransFromStars().
    
        @param sample_transitions: Sample transitions used as reference for 
                                   the data files. 
        @type sample_transitions: list[Transition()]
        
        '''
        
        super(ResoStats,self).setInstrument(instrument_name='FREQ_RESO')
        #-- Make copy so that any changes do not translate to whatever the 
        #   original list of transitions might be. If transitions are 
        #   selected through Transition.extractTransFromStars, this is 
        #   taken care of.
        if not sample_transitions:
            print 'WARNING! No sample transitions given for Statistics ' +\
                    'module with instrument == FREQ_RESO. No stats will ' + \
                    'be calculated.'
        [t.readData() for t in sample_transitions]
        self.sample_trans = sample_transitions    

        
    def setIntensities(self,use_bestvlsr=1):
        
        """
        The data intensities are stored in the dictionary 
        self.dintint/self.dpeakint, the model intensities in 
        self.mintint/self.mpeakint. 
        
        They keys in the dictionaries are the Transition to which the sphinx 
        or datafiles belong. 
        
        The model values are lists in accordance with self.star_grid, the data
        values are single floats for the first dataset for the transition.

        In addition, the loglikelihoods are calculated.

        @keyword use_bestvlsr: Use the fitted best-guess for the v_lsr when 
                               determining the velocity grid for the model. If 
                               not, the vlsr from the Star.dat file or the fits
                               file is used. 
                               
                               (default: 1)
        @type use_bestvlsr: bool
        
        """
        
        tnodata = [t 
                   for t in self.sample_trans
                   if not t.lpdata]
        self.translist = [t 
                          for t in self.sample_trans
                          if t.lpdata]
        self.includedtrans = [i for i in range(len(self.translist))]

        #- For every sample transition (st), collect the equivalent transitions
        #- in the model grid. Then retrieve all integrated and peak tmb values,
        #- for both data and model. 
        for ist,st in enumerate(self.translist):
            #-- make sure the noise value is set in the data object.
            noise = st.getNoise()
            
            #-- Check which default uncertainty is needed for this transition
            for k,v in self.tele_uncertainties.items(): 
                if k in st.telescope: 
                    self.trans_uncertainties[ist] = v
                    continue
            self.lll_threshold[ist] = None
            
            #-- Collect all models for this transition that have a successful
            #   cooling subcode result. If not successful, they will be
            #   excluded everywhere.
            self.trans_models[st]  = [star.getTransition(st)
                                      for star in self.star_grid
                                      if star['LAST_GASTRONOOM_MODEL']]
            
            #-- Keep track of which Star() models are valid for each sample 
            #   transition
            self.star_selection[st] = [star
                                       for star in self.star_grid
                                       if star['LAST_GASTRONOOM_MODEL']]
            
            #-- If None's are still in the list of results, it means either 
            #   mline or sphinx failed, while cooling didn't. I simply did not
            #   yet take this into account as a possibility. TBI.
            all_ids = [bool(t.getModelId()) for t in self.trans_models[st]]
            if False in all_ids: 
                self.no_stats = True
                print 'One of the sphinx models was not calculated properly,'+\
                      ' even though cooling succeeded. Cannot do statistics.'
                return
                
            #-- Set all data according to the template transition, to avoid too
            #   much overhead reading, setting and fitting data.
            for mt in self.trans_models[st]: 
                mt.setData(st)
                
            #-- Collect the model integrated and peak Tmbs
            self.minttmb[st] = array([mt.getIntTmbSphinx() 
                                      for mt in self.trans_models[st]])
            self.mpeaktmb[st] = array([mt.getPeakTmbSphinx() 
                                       for mt in self.trans_models[st]])
            
            #-- Set the data integrated and peak Tmb for this dataset
            self.dinttmb[st] = st.getIntTmbData()
            self.dpeaktmb[st] = st.getPeakTmbData() 
            
            if self.dpeaktmb[st] <= 3*noise:
                self.noisy[ist] = True
            else: 
                self.noisy[ist] = False
            
            #-- Collect the loglikelihoods for all models
            self.loglikelihood[st] = array([mt.getLoglikelihood(use_bestvlsr) 
                                            for mt in self.trans_models[st]])
            
            #-- Calculate the ratios for integrated and peak Tmbs (model/data)
            self.ratioint[st] = self.minttmb[st]/self.dinttmb[st]
            self.ratiopeak[st] = self.mpeaktmb[st]/self.dpeaktmb[st]
            self.ratiocombo[st] = zip(self.ratiopeak[st],self.ratioint[st])
<<<<<<< HEAD
            
=======
        
>>>>>>> f87521c4
        self.calcLoglikelihoodThreshold()
    
    
    def calcLoglikelihoodThreshold(self,bfms=[],ist=None):
        
        '''
        Determine the loglikelihood thresholds from the model grid, assuming 
        the amount of free parameters in the model grid is known. 
        
        The latter is given by STAT_LLL_P in the CC input.
        
        If a selection of models is given, and the index of a sample transition
        the max lll of the selection of models and threshold value based on 
        that --- for this sample trans --- are returned. No values are 
        remembered in this case.
        
        @keyword bfms: Subselection of models for which the LLL threshold is 
                       calculated. If None, ist is ignored, and the LLL 
                       threshold is calculated for the whole collection of 
                       models, the value for which is saved in 
                       self.lll_threshold
                       
                       (default: [])
        @type bfms: list[Star]
        @keyword ist: If bfms is not an empty list, this gives the index of the 
                      sample trans for which the lll threshold is calculated 
                      based on subgrid of Star() models, given by bfms. If 
                      bfms == [], ist is ignored.
        
                      (default: None)
        @type ist: int
        
        @return: The max lll and lll threshold for this sample transistion and 
                 subset of models. None if no subset of models was given.
        @rtype: (float,float)
        
        '''
        
        #-- Determine the loglikelihood 95% quantile of the Chi^2_p 
        #   distribution, with p degrees of freedom. 
        #   See Decin et al 2007 Table 2.
        quantiles = dict([(1,3.8414588),(2,5.9914645),(3,7.8147279),\
                          (4,9.4877290),(5,11.070498),(6,12.591587),\
                          (7,14.067140),(8,15.507313),(9,16.918978),\
                          (10,18.307038),(11,19.675138),(12,21.026070),\
                          (13,22.362032),(14,23.684791),(15,24.995790),\
                          (16,26.296228),(17,27.587112),(18,28.869299),\
                          (19,30.143527),(20,31.410433)])
        if self.lll_p is None:
            return 
        quant = quantiles[self.lll_p]
        if not bfms:
            for ist,st in enumerate(self.translist):
                #-- See Decin et al. 2007 section 3.1.3.
                maxlll = max(self.loglikelihood[st])
                self.lll_threshold[ist] = -quant/2.+maxlll
            return
        else: 
            st = self.translist[ist]
            maxlll = max([lll
                          for lll,smodel in zip(self.loglikelihood[st],\
                                                self.star_selection[st]) 
                          if smodel in bfms])
            lll_threshold = -quant/2.+maxlll
            return (maxlll,lll_threshold)
            
  
    def setNoisy(self,ist,isnoisy):
        
        '''
        Set a transition given by its index to be included or excluded in the
        proper best fit determination, through either integrated or peak Tmbs.
        The other option is to merely look at the 3 sigma level compared to the
        model peak value. 
        
        By default, the script checks if dtmb is above 3 sigma in the dataset.
        
        Sometimes if dtmb is between 2 sigma and 3 sigma, one may want to 
        include it properly anyway. Also if the peak Tmb determination is not 
        very accurate just because of the noisy data, it may be necessary to 
        include it regardless. This is possible here.
        
        Note that the state of the 'noisiness' has to be included when calling
        this method. False or True works, of course.
        
        @param ist: The index/indices of the transitions to be included.
        @type ist: int/list
        @param isnoisy: Is the dataset noisy or not?
        @type isnoisy: bool
        
        '''
        
        isnoisy = int(isnoisy)
        self.noisy[ist] = isnoisy

        
        
    def includeTrans(self,ist):
        
        '''
        Include a transition in selecting the best fit models. 
        
        By default, all transitions that have data and sphinx models associated
        with them are selected.
        
        Use the index of the transition to include them.
        
        @param ist: The index/indices of the transitions to be included.
        @type ist: int/list
        
        '''
        
        if type(ist) is types.IntType:
            ist = [ist]
        self.includedtrans.extend(ist)
        self.includedtrans = sorted(list(set(self.includedtrans)))
        
        
        
    def excludeTrans(self,ist):
        
        '''
        Exclude a transition in selecting the best fit models. 
        
        By default, all transitions that have data and sphinx models associated
        with them are selected.
        
        Use the index of the transition to exclude them.
        
        @param ist: The index/indices of the transitions to be included.
        @type ist: int/list
        
        '''
        
        if type(ist) is types.IntType:
            ist = [ist]
        self.includedtrans = [i for i in self.includedtrans if i not in ist]
    
    
    
    def listTrans(self):
        
        '''
        List all the transitions that have both data and sphinx models 
        associated with them.
        
        Can be used to figure the index of each transition so you can in- or 
        exclude them.
        
        Also indicates whether it is a noisy line or not. 
        '''
        
        strings = ['%i [%scluded]: %s \t at %.2f uncertainty. The line is %snoisy!%s'\
                    %(ist,ist in self.includedtrans and 'IN' or 'EX',\
                      DataIO.fillOutSpaces(str(st),60),\
                      self.trans_uncertainties[ist],\
                      (not self.noisy[ist] and 'NOT ' or ''),\
                      self.lll_threshold[ist] <> None and \
                        ' The lll threshold is %.2e'%self.lll_threshold[ist] or\
                        '')
                   for ist,st in enumerate(self.translist)]
        print '\n'.join(strings)
        
        
        
    def setUncertainty(self,ist,value):
        
        '''
        Change the default uncertainty for a given transition.
        
        Makes use of the template transition index! (see listTrans method)
        
        The value is given as a decimal number, i.e. x% / 100.
        
        @param ist: The index of transition 
        @type ist: int
        @param value: The new uncertainty requested 
        @type value: float
        
        '''
        
        self.trans_uncertainties[ist] = float(value)
        
    
    
    def setLoglikelihoodThreshold(self,ist,value):
        
        '''
        Set the loglikelihood below which models are considered best fit models
        
        Makes use of the template transition index!
        
        An automatically calculated value is determined as well from the lll 
        values of all models. This assumes the amount of variable parameters
        in the model grid is known, and set through the CC input! (STAT_LLL_P)
        
        @param ist: The index of transition 
        @type ist: int
        @param value: The new loglikelihood threshold requested 
        @type value: float
        
        '''
        
        self.lll_threshold[ist] = float(value)
        
        
    
    def setLLL(self,ist,value):
        
        '''
        Convenience method that runs setLogelikelihoodThreshold().
        
        @param ist: The index of transition 
        @type ist: int
        @param value: The new loglikelihood threshold requested 
        @type value: float
        
        '''
        
        self.setLoglikelihoodThreshold(ist,value)
            
            
    def printStats(self,bfms=[]):
          

        '''
        Print the statistics for all transitions and models. 
        
        @keyword bfms: A list of a subselection of Star() models. If specified
                       only the models in this list will be printed.
                       
                       (default: [])
        @type bfms: list[Star]
        
        '''
        
        bfms = list(bfms)
        if self.no_stats: return
        for ist,st in enumerate(self.translist):
            if ist in self.includedtrans:
            
                #-- No need for the vexp value here, we know the noise is already
                #   set.
                noise = st.getNoise()
                print '*******************************************************'
                print 'Statistics for %i: %s:'%(ist,str(st))
                print '-------------------------------------'
                print 'Data intensities [integrated --- peak --- STD (noise)]:'
                print '%f K km/s \t---\t %f K \t---\t %f K'\
                        %(self.dinttmb[st],self.dpeaktmb[st],noise)
                print '-------------------------------------'
                print 'Model/Data intensities [integrated --- peak --- lll]:'
                lines = ['- %s: \t %.3f \t---\t %.3f \t---\t %.2e\
                            '%(str(tr.getModelId()),ri,rp,lll)
                        for tr,ri,rp,lll,s in zip(self.trans_models[st],\
                                                self.ratioint[st],\
                                                self.ratiopeak[st],\
                                                self.loglikelihood[st],\
                                                self.star_selection[st])
                        if (not bfms or s in bfms)]
                print '\n'.join(lines)
                if not bfms:
                    print 'The max LLL for this model is : %.2e.'\
                        %max(self.loglikelihood[st])
                    if self.lll_p <> None: 
                        print 'This leads to a threshold of %.2e with %i free parameters.'\
                          %(self.lll_threshold[ist],self.lll_p)            
                else:
                    if self.lll_p <> None:
                        maxlll, lll_thr = self.calcLoglikelihoodThreshold(bfms,ist)
                        print 'The max LLL for this subselection of models is: ' +\
                            '%.2e.' %maxlll
                        print 'This leads to a threshold of %.2e with %i free ' \
                            %(lll_thr,self.lll_p) + 'parameters.'
                    else:
                        maxlll = max([lll
                                    for lll,smodel in zip(self.loglikelihood[st],\
                                                        self.star_selection[st]) 
                                    if smodel in bfms])
                        print 'The max LLL for this subselection of models is: ' +\
                            '%.2e.' %maxlll
                
            
        
    def selectBestFitModels(self,mode='int',use_lll=1,output=1):
            
        '''
        Returns a list of Star() models for which the uncertainty criteria
        are satisfied for the selected transitions.
        
        Transitions can be selected or deselected by the includeTrans and
        excludeTrans methods. 
        
        The uncertainty criteria are preset but can be changed by the 
        setUncertainty method.
        
        Note that for lines in which the peak Tmb is less than 3*sigma, the 
        goodness of fit is determined based on the comparison between peak of
        sphinx model and the 3*sigma level. Less: included, more: excluded.
        Note that the sphinx peak values are scaled down by the uncertainty on 
        the data, to take into account data uncertainties as well. 
        
        @keyword mode: The mode for model selection. Include: int, peak, combo
                       int: based on the integrated intensity ratios, 
                       peak: based on the peak intensity ratios
                       combo: Based on both
                       
                       (default: 'int')
        @type mode: string
        @keyword use_lll: Also use the loglikelihood statistics in selecting 
                          best fit models. For this it is required to set a 
                          threshold loglikelihood value: Anything smaller than 
                          this is included in the best fit model list. Use
                          the setLoglikelihoodThreshold() or setLLL()
                          
                          (default: 1)
        @type use_lll: bool
        
        @return: The 'best fitting' Star() models according to the 
                 uncertainty criteria. 
        @rtype: list[Star()]
        
        '''
        
        if self.no_stats: return
        if output:
            print 'Selecting best fit models in <%s> mode.'%mode
        
        #self.modellist = list(set([t.getModelId() for x in range(len(self.translist)) \
              #for t in self.trans_models[self.translist[x]]]))
        #stars = array(self.modellist)
        
        
        self.modellist = [self.star_grid[ii]['GAS_LINES'][0].getModelId() \
            for ii in range(len(self.star_grid))]
        stars = array(self.modellist)
        
        
        
        bfbools = ones(len(stars),dtype='bool')
        for ist,st in enumerate(self.translist):
            if ist in self.includedtrans:
                dpeak = self.dpeaktmb[st]
                noise = st.getNoise()
                err = self.trans_uncertainties[ist]
                lll_thresh = self.lll_threshold[ist]
                for i,(rat,lll,mt) in enumerate(zip(self.stats[mode][st],\
                                                    self.loglikelihood[st],\
                                                    self.trans_models[st])):
                    if self.noisy[ist]:
                        this_bool = mt.getPeakTmbSphinx()*(1.-err) <= 3.*noise
                        if not this_bool: 
                            bfbools[i] = False
                    elif mode == 'combo':
                        this_bool = (rat[0] < 1.+err and rat[0] > 1.-err) and\
                                    (rat[1] < 1.+err and rat[1] > 1.-err)
                        if not this_bool: bfbools[i] = False
                    else:
                        this_bool = rat < 1.+err and rat > 1.-err
                        if not this_bool: 
                            bfbools[i] = False
                            
                    ##-- Loglikelihood is maximized by best fitting model
                    if lll_thresh <> None and not self.noisy[ist] \
                            and use_lll and lll < lll_thresh:
                        bfbools[i] = False
                        
        self.bfm = stars[bfbools]
        self.bfm = list(self.bfm)
        return self.bfm
        
    
    
    def selectBestFitModelsLLL(self, output = 1):
        '''
        Same function as selectBestFitModels, but uses only the 
        loglikelihood statistic.
        
        @return: The 'best fitting' Star() models according to the 
                 loglikelihood statistic. 
        @rtype: list[Star()]        
        '''
        if self.no_stats: return
        if output:
            print 'Selecting best fit models, only based on loglikelihood statistic.'    
        
        self.modellist = [self.star_grid[ii]['GAS_LINES'][0].getModelId() \
            for ii in range(len(self.star_grid))]
        stars = array(self.modellist)

        bfbools = ones(len(stars),dtype='bool')
        for ist,st in enumerate(self.translist):
            if ist in self.includedtrans:
                lll_thresh = self.lll_threshold[ist]
                for i,lll in enumerate(self.loglikelihood[st]):
                    ##-- Loglikelihood is maximized by best fitting model
                    if lll_thresh <> None and not self.noisy[ist] \
                            and lll < lll_thresh:
                        bfbools[i] = False
        self.bfmlll = stars[bfbools]      
        self.bfmlll = list(self.bfmlll)
        
        return self.bfmlll    

    
    def findLLLMaximizer(self):
        
        self.difflll = [[] for _ in range(len(self.modellist))]
        
        #self.dlll = dict()
        
        for ist,st in enumerate(self.translist):
            lll_thresh = self.lll_threshold[ist]
            for i,lll in enumerate(self.loglikelihood[st]):
                if lll_thresh <> None and not self.noisy[ist]:
                    self.difflll[i].append(lll-lll_thresh) 
                    #self.dlll[st].append(lll-lll_thresh)
                else:
                    self.difflll[i].append(0)
                    #self.dlll[st].append(None)
        
        
    
    

    def selectBestFitperLine(self, use_lll = 1, excludevib = 1):
        '''
        Checks which lines are fitted by which models, using all four selection
        criteria. For every criterion, a list 'ocurrences_bfmxxx' is made. This 
        list contains a sublist for each model, len(list) = # models. Every sublist
        contains a one or zero, indicating wether a line is fitted by the model 
        according to the criterion, len(sublist) = # lines.
        
        The lists fittedLines_bfmxxx contain how often a line was modelled according
        to the criterion, len(list) = # lines.
        
        The lists fittedModels_bfmxxx contain the number of lines each model fitted
        according to the criterion, len(list) = # models.
        
        '''
        if self.no_stats: return
        print "Checking which model occurs most as a best fit per line..."
        
        trans = self.translist
        T = len(trans)
        orig_included = self.includedtrans
              
        #-- Excluded vibrational transitions, if necessary      
        if excludevib:
            self.excludeTrans([i for i in range(T) if str(trans[i]).split()[1] != '0'])
        
        #-- Perform selection routine for every line separately
        self.all_bfmint = []
        self.all_bfmpeak = []
        self.all_bfmcombo = []
        self.all_bfmlll = []
        for ii in orig_included:
            self.excludeTrans([i for i in range(T)])
            self.includeTrans(ii)
            self.all_bfmint.append(self.selectBestFitModels('int', use_lll, output = 0))
            self.all_bfmpeak.append(self.selectBestFitModels('peak', use_lll, output = 0))
            self.all_bfmcombo.append(self.selectBestFitModels('combo', use_lll, output = 0))
            self.all_bfmlll.append(self.selectBestFitModelsLLL(output = 0))
        
        #-- Make the main list
        self.occurences_bfmint = [[self.all_bfmint[x].count(self.modellist[i]) \
            for x in range(len(self.all_bfmint))] \
            for i in range(len(self.modellist))]
        
        self.occurences_bfmpeak = [[self.all_bfmpeak[x].count(self.modellist[i]) \
            for x in range(len(self.all_bfmpeak))] \
            for i in range(len(self.modellist))]    
        
        self.occurences_bfmcombo = [[self.all_bfmcombo[x].count(self.modellist[i]) \
            for x in range(len(self.all_bfmcombo))] \
            for i in range(len(self.modellist))] 
        
        self.occurences_bfmlll = [[self.all_bfmlll[x].count(self.modellist[i]) \
            for x in range(len(self.all_bfmlll))] \
            for i in range(len(self.modellist))]

        #-- Set included_trans back to original state
        self.includedtrans = orig_included
        
        #-- Initialise arrays
        self.occurences_bfmint = array(self.occurences_bfmint)
        self.occurences_bfmpeak = array(self.occurences_bfmpeak)
        self.occurences_bfmcombo = array(self.occurences_bfmcombo)
        self.occurences_bfmlll = array(self.occurences_bfmlll)
        
        #-- How often is a line fitted by a model?
        self.fittedLines_bfmint = sum(self.occurences_bfmint, axis = 0)
        self.fittedLines_bfmpeak = sum(self.occurences_bfmpeak, axis = 0)
        self.fittedLines_bfmcombo = sum(self.occurences_bfmcombo, axis = 0)
        self.fittedLines_bfmlll = sum(self.occurences_bfmlll, axis = 0)
        
        #-- How many lines did a model fit?
        self.fittedModels_bfmint = sum(self.occurences_bfmint, axis = 1)
        self.fittedModels_bfmpeak = sum(self.occurences_bfmpeak, axis = 1)
        self.fittedModels_bfmcombo = sum(self.occurences_bfmcombo, axis = 1)
        self.fittedModels_bfmlll = sum(self.occurences_bfmlll, axis = 1)        
    
        self.maxint = np.where(self.fittedModels_bfmint == max(self.fittedModels_bfmint))[0]
        self.maxpeak = np.where(self.fittedModels_bfmpeak == max(self.fittedModels_bfmpeak))[0]
        self.maxcombo = np.where(self.fittedModels_bfmcombo == max(self.fittedModels_bfmcombo))[0]
        self.maxlll = np.where(self.fittedModels_bfmlll == max(self.fittedModels_bfmlll))[0]
    
    
    def findBestModelIntersect(self):
        '''
        Find which models fit the largest number of lines using mode = 'int' and
        mode = 'peak'.
        
        @return: Indices of the models in self.modellist
        @rtype: list[int]
        '''
        self.bestModel_index = np.intersect1d(self.maxint,self.maxpeak)
        
        return self.bestModel_index
    
    
    #def findBestModel(self):
        
        #self.maxint = np.where(self.fittedModels_bfmint == max(self.fittedModels_bfmint))[0]
        #self.maxpeak = np.where(self.fittedModels_bfmpeak == max(self.fittedModels_bfmpeak))[0]
        #self.maxcombo = np.where(self.fittedModels_bfmcombo == max(self.fittedModels_bfmcombo))[0]
        #self.maxlll = np.where(self.fittedModels_bfmlll == max(self.fittedModels_bfmlll))[0]
        
        
        
        
        
    def listCorrespondingAbundance(self, to_print):
        '''
        List the input abundances for model(s) of self.modellist.
        
        @param to_print: Indices of the models in self.modellist
        @type to_print: list[int]
        '''
        for ii in to_print:
            print self.modellist[ii], self.star_grid[ii]['MOLECULE'][0][6:10], \
                self.star_grid[ii]['VELOCITY_BETA']
        
        
   
    def checkTmb(self):
        
        S = len(self.star_grid)
        T = len(self.translist)
        
        ###- Integrated main beam temperature
        verdict_int_hard = [[] for _ in range(S)]
        verdict_int_soft = [[] for _ in range(S)]

        ratios = []
        for st in self.translist:
            ratios.append(self.ratioint[st])
        ratios_int = np.array(ratios).T
   
        for ii in range(S):
            for jj in range(T):
                if ratios_int[ii][jj] <= 1.20 and ratios_int[ii][jj] >= 0.80:
                    verdict_int_hard[ii].append(1)
                else:
                    verdict_int_hard[ii].append(0)
         
        for ii in range(S):
            for jj in range(T):
                if ratios_int[ii][jj] < 1.15 and ratios_int[ii][jj] > 0.85:
                    verdict_int_soft[ii].append(1)
                elif ratios_int[ii][jj] >= 1.15 and ratios_int[ii][jj] <= 1.20\
                    or ratios_int[ii][jj] >= 0.80 and ratios_int[ii][jj] <= 0.85:
                    verdict_int_soft[ii].append(0.5)
                else:
                    verdict_int_soft[ii].append(0)
                    
        self.ratios_int = ratios_int
        self.verdict_int_hard = verdict_int_hard
        self.verdict_int_soft = verdict_int_soft
        self.verdictpermodel_int = sum(array(self.verdict_int_hard), axis = 1)
    
        ###- Peak main beam temperature
        verdict_peak_hard = [[] for _ in range(S)]
        verdict_peak_soft = [[] for _ in range(S)]
        
        ratios = []
        for st in self.translist:
            ratios.append(self.ratiopeak[st])
        ratios_peak = np.array(ratios).T
   
        for ii in range(S):
            for jj in range(T):
                if ratios_peak[ii][jj] <= 1.20 and ratios_peak[ii][jj] >= 0.80:
                    verdict_peak_hard[ii].append(1)
                else:
                    verdict_peak_hard[ii].append(0)
                            
        for ii in range(S):
            for jj in range(T):
                if ratios_peak[ii][jj] < 1.15 and ratios_peak[ii][jj] > 0.85:
                    verdict_peak_soft[ii].append(1)
                elif ratios_peak[ii][jj] >= 1.15 and ratios_peak[ii][jj] <= 1.20\
                    or ratios_peak[ii][jj] >= 0.80 and ratios_peak[ii][jj] <= 0.85:
                    verdict_peak_soft[ii].append(0.5)
                else:
                    verdict_peak_soft[ii].append(0)
                    
        self.ratios_peak = ratios_peak
        self.verdict_peak_hard = verdict_peak_hard
        self.verdict_peak_soft = verdict_peak_soft
        self.verdictpermodel_peak = sum(array(self.verdict_peak_hard), axis = 1)
        
        
        ###- Combination of int and peak
        
        verdict_combo_hard = []
        
        for ii in range(S):
            verdict_combo_hard.append([self.verdict_int_hard[ii][x] \
                if self.verdict_int_hard[ii][x] == self.verdict_peak_hard[ii][x] else 0 \
                for x in range(len(self.translist))])
        
        self.verdict_combo_hard = verdict_combo_hard
        self.verdictpermodel_combo = sum(array(self.verdict_combo_hard), axis = 1)
        
        
    
    def plotBestFit(self, plot_int = 1, plot_peak = 0, plot_combo = 0):
        '''
        Can only be perfomed after self.selectBestFitperLine().
        
        Visualization of self.occurences_bfm(mode), self,verdict_(mode)_soft,
        and self.occurences_bfmlll.        
        '''
        
        jup = [t.jup for t in self.translist]
        
        if plot_int:
            plt.close()
            fig1 = plt.figure(1, figsize = (20,11))
            ax1 = fig1.add_subplot(131)
            ax1.set_xticks(np.arange(len(jup)))
            ax1.xaxis.set_ticklabels(jup)
            ax1.set_yticks(np.arange(len(self.modellist)))
            ax1.yaxis.set_ticklabels([" -- ".join([self.modellist[i][6:], str(self.fittedModels_bfmint[i])]) for i in range(len(self.modellist))])
            ax1.imshow(self.occurences_bfmint, interpolation='nearest', origin='upper', cmap = 'Blues')
            ax1.set_xlabel('$J_{up}$')
            ax1.set_title('Int')

            ax2 = fig1.add_subplot(132)
            ax2.set_xticks(np.arange(len(jup)))
            ax2.set_yticks(np.arange(len(self.modellist)))
            ax2.xaxis.set_ticklabels(jup)
            ax2.yaxis.set_ticklabels([" -- ".join([self.modellist[i][6:], str(self.verdictpermodel_int[i])]) \
                for i in range(len(self.modellist))])
            ax2.imshow(self.verdict_int_soft, interpolation='nearest', origin='upper', cmap = 'Blues')
            ax2.set_xlabel('$J_{up}$')
            ax2.set_title('$\int T_\mathrm{mb}$')

            ax3 = fig1.add_subplot(133)
            ax3.set_xticks(np.arange(len(jup)))
            ax3.set_yticks(np.arange(len(self.modellist)))
            ax3.xaxis.set_ticklabels(jup)
            ax3.yaxis.set_ticklabels([" -- ".join([self.modellist[i][6:], str(self.fittedModels_bfmlll[i])]) for i in range(len(self.modellist))])
            ax3.imshow(self.occurences_bfmlll, interpolation='nearest', origin='upper', cmap = 'Blues')
            ax3.set_xlabel('$J_{up}$')
            ax3.set_title('LLL')
            
            plt.tight_layout()
            
            fig1.suptitle('ResoStats mode = int',size = 18)
            
            path = os.path.join(getattr(cc.path,self.code.lower()), self.path_code,'stars', self.star_name)
            DataIO.testFolderExistence(os.path.join(path,'resostats'))
            filename_int = os.path.join(path, 'resostats','int-%s_len_%i'%(self.modellist[0],(len(self.modellist))))
            fig1.savefig(filename_int+'.pdf')    
            
            print '** Plot of ResoStats Int can be found at:'
            print filename_int+'.pdf'
            print '***********************************'                            
        
        if plot_peak:
            plt.close()
            fig2 = plt.figure(2, figsize = (20,11))
            ax1 = fig2.add_subplot(131)
            ax1.set_xticks(np.arange(len(jup)))
            ax1.xaxis.set_ticklabels(jup)
            ax1.set_yticks(np.arange(len(self.modellist)))
            ax1.yaxis.set_ticklabels([" -- ".join([self.modellist[i][6:], str(self.fittedModels_bfmpeak[i])]) for i in range(len(self.modellist))])
            ax1.imshow(self.occurences_bfmpeak, interpolation='nearest', origin='upper', cmap = 'Blues')
            ax1.set_xlabel('$J_{up}$')
            ax1.set_title('Peak')

            ax2 = fig2.add_subplot(132)
            ax2.set_xticks(np.arange(len(jup)))
            ax2.set_yticks(np.arange(len(self.modellist)))
            ax2.xaxis.set_ticklabels(jup)
            ax2.yaxis.set_ticklabels([" -- ".join([self.modellist[i][6:], str(self.verdictpermodel_peak[i])]) \
                for i in range(len(self.modellist))])
            ax2.imshow(self.verdict_peak_hard, interpolation='nearest', origin='upper', cmap = 'Blues')
            ax2.set_xlabel('$J_{up}$')
            ax2.set_title('$\int T_\mathrm{mb}$')

            ax3 = fig2.add_subplot(133)
            ax3.set_xticks(np.arange(len(jup)))
            ax3.set_yticks(np.arange(len(self.modellist)))
            ax3.xaxis.set_ticklabels(jup)
            ax3.yaxis.set_ticklabels([" -- ".join([self.modellist[i][6:], str(self.fittedModels_bfmlll[i])]) for i in range(len(self.modellist))])
            ax3.imshow(self.occurences_bfmlll, interpolation='nearest', origin='upper', cmap = 'Blues')
            ax3.set_xlabel('$J_{up}$')
            ax3.set_title('LLL')
            
            plt.tight_layout()
            
            fig2.suptitle('ResoStats mode = peak',size = 18)
            
            path = os.path.join(getattr(cc.path,self.code.lower()), self.path_code,'stars', self.star_name)
            DataIO.testFolderExistence(os.path.join(path,'resostats'))
            filename_peak = os.path.join(path, 'resostats','peak-%s_len_%i'%(self.modellist[0],(len(self.modellist))))
            fig2.savefig(filename_peak+'.pdf')    
            
            print '** Plot of ResoStats Peak can be found at:'
            print filename_peak+'.pdf'
            print '***********************************'              
            
    
        if plot_combo:
            plt.close()
            fig3 = plt.figure(3, figsize = (20,11))
            ax1 = fig3.add_subplot(131)
            ax1.set_xticks(np.arange(len(jup)))
            ax1.xaxis.set_ticklabels(jup)
            ax1.set_yticks(np.arange(len(self.modellist)))
            ax1.yaxis.set_ticklabels([" -- ".join([self.modellist[i][6:], str(self.fittedModels_bfmcombo[i])]) for i in range(len(self.modellist))])
            ax1.imshow(self.occurences_bfmcombo, interpolation='nearest', origin='upper', cmap = 'Blues')
            ax1.set_xlabel('$J_{up}$')
            ax1.set_title('Combo')

            ax2 = fig3.add_subplot(132)
            ax2.set_xticks(np.arange(len(jup)))
            ax2.set_yticks(np.arange(len(self.modellist)))
            ax2.xaxis.set_ticklabels(jup)
            ax2.yaxis.set_ticklabels([" -- ".join([self.modellist[i][6:], str(self.verdictpermodel_combo[i])]) \
                for i in range(len(self.modellist))])
            ax2.imshow(self.verdict_combo_hard, interpolation='nearest', origin='upper', cmap = 'Blues')
            ax2.set_xlabel('$J_{up}$')
            ax2.set_title('$\int T_\mathrm{mb}$')

            ax3 = fig3.add_subplot(133)
            ax3.set_xticks(np.arange(len(jup)))
            ax3.set_yticks(np.arange(len(self.modellist)))
            ax3.xaxis.set_ticklabels(jup)
            ax3.yaxis.set_ticklabels([" -- ".join([self.modellist[i][6:], str(self.fittedModels_bfmlll[i])]) for i in range(len(self.modellist))])
            ax3.imshow(self.occurences_bfmlll, interpolation='nearest', origin='upper', cmap = 'Blues')
            ax3.set_xlabel('$J_{up}$')
            ax3.set_title('LLL')
            
            plt.tight_layout()
            
            fig3.suptitle('ResoStats mode = combo',size = 18)
            
            path = os.path.join(getattr(cc.path,self.code.lower()), self.path_code,'stars', self.star_name)
            DataIO.testFolderExistence(os.path.join(path,'resostats'))
            filename_combo = os.path.join(path, 'resostats','combo-%s_len_%i'%(self.modellist[0],(len(self.modellist))))
            fig3.savefig(filename_combo+'.pdf')    
            
            print '** Plot of ResoStats Combo can be found at:'
            print filename_combo+'.pdf'
            print '***********************************'              
    
        
    
    
    def plotCheckTmb(self, plot_int = 1, plot_peak = 0, plot_combo = 0):
        
        '''
        Can only be perfomed after self.checkTmb().
        
        Visualization of self.verdict_(mode)_soft. 
        Dark blue: model \pm 15%, light blue: model \pm 15-20% (so more at the edge).
        '''
        
        
        jup = [t.jup for t in self.translist]
        
        plt.close()
        
        if plot_int:
            fig = plt.figure(2, figsize = (20,10))

            ax2 = fig.add_subplot(111)
            ax2.set_xticks(np.arange(len(jup)))
            ax2.set_yticks(np.arange(len(self.modellist)))
            ax2.xaxis.set_ticklabels(jup)
            ax2.yaxis.set_ticklabels([" -- ".join([self.modellist[i][6:], str(self.verdictpermodel_int[i])]) \
                for i in range(len(self.modellist))])
            ax2.imshow(self.verdict_int_soft, interpolation='nearest', origin='upper', cmap = 'Blues')
            ax2.set_xlabel('$J_{up}$')
            ax2.set_title('Dark blue: model = data $\pm$ 15% \n \
                Light blue: model = data $\pm$ 15-20%')
            
            fig.suptitle('Ratio of integrated main beam temperature: model/data', size = 18)


            path = os.path.join(getattr(cc.path,self.code.lower()), self.path_code,'stars', self.star_name)
            DataIO.testFolderExistence(os.path.join(path,'StatsTmb'))
            filename = os.path.join(path, 'StatsTmb','%s_len_%i'%(self.modellist[0],(len(self.modellist))))
        
            
            print '***********************************'   
            print '** Plot of Stats Tmb can be found at:'
            print filename+'.pdf'
            print '***********************************'                            
            
            fig.savefig(filename+'.pdf')    

        
        if plot_peak:
            fig = plt.figure(2, figsize = (20,10))

            ax2 = fig.add_subplot(111)
            ax2.set_xticks(np.arange(len(jup)))
            ax2.set_yticks(np.arange(len(self.modellist)))
            ax2.xaxis.set_ticklabels(jup)
            ax2.yaxis.set_ticklabels([" -- ".join([self.modellist[i][6:], str(self.verdictpermodel_peak[i])]) \
                for i in range(len(self.modellist))])
            ax2.imshow(self.verdict_peak_soft, interpolation='nearest', origin='upper', cmap = 'Blues')
            ax2.set_xlabel('$J_{up}$')
            ax2.set_title('Dark blue: model = data $\pm$ 15% \n \
                Light blue: model = data $\pm$ 15-20%')
            
            fig.suptitle('Ratio of integrated main beam temperature: model/data', size = 18)


            path = os.path.join(getattr(cc.path,self.code.lower()), self.path_code,'stars', self.star_name)
            DataIO.testFolderExistence(os.path.join(path,'StatsTmb'))
            filename = os.path.join(path, 'StatsTmb','%s_len_%i'%(self.modellist[0],(len(self.modellist))))
        
            
            print '***********************************'   
            print '** Plot of Stats Tmb can be found at:'
            print filename+'.pdf'
            print '***********************************'                            
            
            fig.savefig(filename+'.pdf')            

        
        if plot_combo:
            fig = plt.figure(2, figsize = (20,10))

            ax2 = fig.add_subplot(111)
            ax2.set_xticks(np.arange(len(jup)))
            ax2.set_yticks(np.arange(len(self.modellist)))
            ax2.xaxis.set_ticklabels(jup)
            ax2.yaxis.set_ticklabels([" -- ".join([self.modellist[i][6:], str(self.verdictpermodel_combo[i])]) \
                for i in range(len(self.modellist))])
            ax2.imshow(self.verdict_combo_soft, interpolation='nearest', origin='upper', cmap = 'Blues')
            ax2.set_xlabel('$J_{up}$')
            ax2.set_title('Dark blue: model = data $\pm$ 15% \n \
                Light blue: model = data $\pm$ 15-20%')
            
            fig.suptitle('Ratio of integrated main beam temperature: model/data', size = 18)


            path = os.path.join(getattr(cc.path,self.code.lower()), self.path_code,'stars', self.star_name)
            DataIO.testFolderExistence(os.path.join(path,'StatsTmb'))
            filename = os.path.join(path, 'StatsTmb','%s_len_%i'%(self.modellist[0],(len(self.modellist))))
        
            
            print '***********************************'   
            print '** Plot of Stats Tmb can be found at:'
            print filename+'.pdf'
            print '***********************************'                            
            
            fig.savefig(filename+'.pdf')          
        
    def printBestFitperLine(self, bfm_int = 1, bfm_peak = 0, bfm_combo = 0, bfm_lll = 1):
        '''
        Print output of selectBestFitperLine(), using fittedLines_bfmxxx.
        '''
        calcTrans = [str(self.translist[x]) for x in self.includedtrans]

        if bfm_int == 1:
            print '-------------------------------------------------------------------'
            print 'How often was a line modeled according to selectBestFitModels?'
            print 'Mode  = int'
            print '-------------------------------------------------------------------'
            print 'Number of models calculated = ' + str(len(self.modellist))
            print ''
            print 'Transition                  -                 Fitted by # models'
            for ii in range(len(calcTrans)):
                print calcTrans[ii] + "\t" + str(self.fittedLines_bfmint[ii])
        
        if bfm_peak == 1:
            print '-------------------------------------------------------------------'
            print 'How often was a line modeled according to selectBestFitModels?'
            print 'Mode  = peak'
            print '-------------------------------------------------------------------'
            print 'Number of models calculated = ' + str(len(self.modellist))
            print ''
            print 'Transition                  -                 Fitted by # models'
            for ii in range(len(calcTrans)):
                print calcTrans[ii] + "\t" + str(self.fittedLines_bfmpeak[ii])

        if bfm_combo == 1:
            print '-------------------------------------------------------------------'
            print 'How often was a line modeled according to selectBestFitModels?'
            print 'Mode  = combo'
            print '-------------------------------------------------------------------'
            print 'Number of models calculated = ' + str(len(self.modellist))
            print ''
            print 'Transition                  -                 Fitted by # models'
            for ii in range(len(calcTrans)):
                print calcTrans[ii] + "\t" + str(self.fittedLines_bfmcombo[ii])
            
        if bfm_lll == 1:
            print '----------------------------------------------------------------------'
            print 'How often was a line modeled according to selectBestFitModelsLLL?'
            print '----------------------------------------------------------------------'
            print 'Number of models calculated = ' + str(len(self.modellist))
            print ''
            print 'Transition                  -                 Fitted by # models'
            for ii in range(len(calcTrans)):
                print calcTrans[ii] + "\t" + str(self.fittedLines_bfmlll[ii])            
            
            
    def printBestFitperModel(self, bfm_int = 1, bfm_peak = 0, bfm_combo = 0, bfm_lll = 1):
        '''
        Print output of selectBestFitperLine(), using fittedModels_bfmxxx.
        '''
        if bfm_int == 1:
            print '---------------------------------------------------------------------'
            print 'Which model modelled the most lines according to selectBestFitModels?'
            print 'Mode = int'
            print '---------------------------------------------------------------------'
            print 'Number of lines included = ' + str(len(self.includedtrans))
            print ''
            print 'Model          -         # lines fitted '
            for ii in range(len(self.modellist)):
                print self.modellist[ii] + "\t" + str(self.fittedModels_bfmint[ii])
            print ''

        if bfm_peak == 1:
            print '---------------------------------------------------------------------'
            print 'Which model modelled the most lines according to selectBestFitModels?'
            print 'Mode = peak'
            print '---------------------------------------------------------------------'
            print 'Number of lines included = ' + str(len(self.includedtrans))
            print ''
            print 'Model          -         # lines fitted '
            for ii in range(len(self.modellist)):
                print self.modellist[ii] + "\t" + str(self.fittedModels_bfmpeak[ii])
            print ''
            
        if bfm_combo == 1:
            print '---------------------------------------------------------------------'
            print 'Which model modelled the most lines according to selectBestFitModels?'
            print 'Mode = combo'
            print '---------------------------------------------------------------------'
            print 'Number of lines included = ' + str(len(self.includedtrans))
            print ''
            print 'Model          -         # lines fitted '
            for ii in range(len(self.modellist)):
                print self.modellist[ii] + "\t" + str(self.fittedModels_bfmcombo[ii])
            print ''
            
        if bfm_lll == 1:
            print '-----------------------------------------------------------------------'
            print 'Which model modelled the most lines according to selectBestFitModelsLLL?'
            print '-----------------------------------------------------------------------'
            print 'Number of lines included = ' + str(len(self.includedtrans))
            print ''
            print 'Model          -         # lines fitted '
            for ii in range(len(self.modellist)):
                print self.modellist[ii] + "\t" + str(self.fittedModels_bfmlll[ii])
            print ''
        <|MERGE_RESOLUTION|>--- conflicted
+++ resolved
@@ -97,21 +97,11 @@
         self.ratiopeak = dict()
         self.ratioint = dict()
         self.ratiocombo = dict()
-<<<<<<< HEAD
         #-- Only set to True if something failed somewhere. Likely not yet 
         #   implemented/resolved issues.
         self.no_stats = False
         self.stats = dict([('peak',self.ratiopeak),('int',self.ratioint),\
                            ('combo',self.ratiocombo)])
-=======
-        self.stats = dict([('peak',self.ratiopeak),('int',self.ratioint),\
-                           ('combo',self.ratiocombo)])
-        
-        #-- Only set to True if something failed somewhere. Likely not yet 
-        #   implemented/resolved issues.
-        self.no_stats = False
-        
->>>>>>> f87521c4
         #-- The default uncertainties were taken from the manuals of the 
         #   respective telescopes, and give a safe estimate based on the given
         #   values. 
@@ -279,11 +269,7 @@
             self.ratioint[st] = self.minttmb[st]/self.dinttmb[st]
             self.ratiopeak[st] = self.mpeaktmb[st]/self.dpeaktmb[st]
             self.ratiocombo[st] = zip(self.ratiopeak[st],self.ratioint[st])
-<<<<<<< HEAD
-            
-=======
-        
->>>>>>> f87521c4
+
         self.calcLoglikelihoodThreshold()
     
     
