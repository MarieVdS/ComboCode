# -*- coding: utf-8 -*-

"""
Running GASTRoNOoM and managing output from GASTRoNOoM.

Author: R. Lombaert

"""

import os
import cPickle 
from glob import glob
import subprocess      
from scipy import array

import cc.path
from cc.tools.io import DataIO
from cc.tools.io import Atmosphere
from cc.modeling.ModelingSession import ModelingSession
from cc.modeling.objects.Molecule import Molecule



class Gastronoom(ModelingSession):
    
    """ 
    Class that includes all methods required for creating a GATRoNOoM model.
    
    """
        
    def __init__(self,path_gastronoom='runTest',vic=None,sphinx=0,\
                 replace_db_entry=0,cool_db=None,ml_db=None,sph_db=None,\
                 skip_cooling=0,recover_sphinxfiles=0,\
                 new_entries=[],single_session=0):
    
        """ 
        Initializing an instance of a GASTRoNOoM modeling session.
        
        A single cooling model and a given set of molecules and transitions are
        calculated here or are retrieved from the databases.
        
        @keyword path_gastronoom: modeling folder in GASTRoNOoM home
        
                                  (default: 'runTest')
        @type path_gastronoom: string
        @keyword vic: the vic manager for running sphinx models on VIC3 
        
                      (default: None)
        @type vic: Vic()
        @keyword sphinx: Running Sphinx?
        
                         (default: 0)
        @type sphinx: bool
        @keyword replace_db_entry: replace an entry in the databases with a 
                                   newly calculated model with a new model id 
                                   (e.g. if some general data not included in 
                                   the inputfiles is changed)
                                   
                                   (default: 0)
        @type replace_db_entry: bool
        @keyword new_entries: The new model_ids when replace_db_entry is 1
                                   of other models in the grid. These are not 
                                   replaced!
                                   
                                   (default: [])
        @type new_entries: list[str]     
        @keyword skip_cooling: Skip running cooling in case a model is not 
                               found in the database, for instance if it is 
                               already known that the model will fail
        
                               (default: 0)
        @type skip_cooling: bool
        @keyword recover_sphinxfiles: Try to recover sphinx files from the disk
                                      in case they were correctly calculated, 
                                      but not saved to the database for one 
                                      reason or another. 
                                      
                                      (default: 0) 
        @type recover_sphinxfiles: bool
        @keyword cool_db: the cooling database
        
                          (default: None)
        @type cool_db: Database()
        @keyword ml_db: the mline database
        
                        (default: None)
        @type ml_db: Database()
        @keyword sph_db: the sphinx database
        
                         (default: None)
        @type sph_db: Database()
        @keyword single_session: If this is the only CC session. Speeds up db
                                 check.
                                 
                                 (default: 0)
        @type single_session: bool
                
        """
        
        super(Gastronoom,self).__init__(code='GASTRoNOoM',\
                                        path=path_gastronoom,\
                                        replace_db_entry=replace_db_entry,\
                                        new_entries=new_entries,\
                                        single_session=single_session)
        #-- Convenience path
        cc.path.gout = os.path.join(cc.path.gastronoom,self.path)
        self.vic = vic
        self.sphinx = sphinx
        cool_keys = os.path.join(cc.path.aux,'Input_Keywords_Cooling.dat')
        ml_keys = os.path.join(cc.path.aux,'Input_Keywords_Mline.dat')
        sph_keys = os.path.join(cc.path.aux,'Input_Keywords_Sphinx.dat')
        self.cooling_keywords = [line.strip() 
                                 for line in DataIO.readFile(cool_keys) 
                                 if line]
        self.mline_keywords = [line.strip() 
                               for line in DataIO.readFile(ml_keys) 
                               if line]
        self.sphinx_keywords = [line.strip() 
                                for line in DataIO.readFile(sph_keys) 
                                if line]
        DataIO.testFolderExistence(os.path.join(cc.path.gout,'data_for_mcmax'))
        self.trans_bools = []
        self.mline_done = False
        self.cool_done = False
        #-- If a cooling model is in progress, the model manager will hold until
        #   the other cc session is finished. 
        self.in_progress = False
        #-- Same for molecules.
        self.molec_in_progress = []
        #-- Transitions in progress are simply ignored.
        self.trans_in_progress = []
        self.cooling_molec_keys = ['ENHANCE_ABUNDANCE_FACTOR',\
                                   'ABUNDANCE_FILENAME',\
                                   'NUMBER_INPUT_ABUNDANCE_VALUES',\
                                   'KEYWORD_TABLE','MOLECULE_TABLE',\
                                   'ISOTOPE_TABLE']
        self.no_ab_molecs = ['12C16O','13C16O','1H1H16O','p1H1H16O',\
                             '1H1H17O','p1H1H17O','1H1H18O','p1H1H18O']
        
        #- Read standard input file with all parameters that should be included
        filename = os.path.join(cc.path.aux,'inputGASTRoNOoM.dat')
        self.standard_inputfile = DataIO.readDict(filename,\
                                                  comment_chars=['#','!'])
        self.skip_cooling = skip_cooling
        self.recover_sphinxfiles = recover_sphinxfiles
        self.cool_db = cool_db
        self.ml_db = ml_db
        self.sph_db = sph_db
        #self.pacs_db = pacs_db
        


    def addTransInProgress(self,trans):
        
        '''
        Remember a transition in progress. They will be checked at the 
        end of a VIC run to see if they have been correctly calculated. If being
        calculated in another CC session, they will not be checked. But the user
        can always reload.
        
        @param trans: The transition in progress
        @type trans: Transition()
        
        '''
        
        self.trans_in_progress.append(trans)



    def addMolecInProgress(self,molec):
        
        '''
        Remember a molecule in progress. The model manager will wait until it 
        is finished.
        
        @param molec: The molecule in progress
        @type molec: Molecule()
        
        '''
        
        self.molec_in_progress.append(molec)
        
        
        
    def execGastronoom(self,filename,subcode):
        
        '''
        Execute a subprocess of GASTRoNOoM: cooling, mline or sphinx
        
        @param filename: the full path+filename of the inputfile
        @type filename: string
        @param subcode: one of ['cooling','mline','sphinx'], the code to run
        @type subcode: string
        
        '''
  
        print '** Running %s...'%subcode
        if not subcode.lower() in ['cooling','mline','sphinx']:
            raise IOError('Subcode of GASTRoNOoM wrongly specified.')
        subprocess.call(['echo %s | %s'%(filename,subcode.lower())],shell=True)
        print '** DONE!'
        print '***********************************'


    
    def makeIdLog(self,new_id,molec_id=None):
        
        '''
        Make a text file with the original cooling id in it.
        
        This is used when creating a Transition() from a sphinx outputfilename.
        
        @param new_id: the new id for either mline or sphinx
        @type new_id: string
        @keyword molec_id: if given, an mline_id.log will be made including the
                           mline id to which molecules are linked
                           
                           (default: None)
        @type molec_id: string
        
        '''
        
        DataIO.writeFile(filename=os.path.join(cc.path.gout,'models',new_id,\
                         'cooling_id.log'),input_lines=[self.model_id])
        if molec_id <> None:
            DataIO.writeFile(filename=os.path.join(cc.path.gout,'models',\
                             new_id,'mline_id.log'),input_lines=[molec_id])



    def updateModel(self,model_id=None):

        """
        Updating model name in command list, eg in case mline or sphinx require
        a new model_id, different from the cooling model_id.
        
        @keyword model_id: if None the instance's model_id is taken, otherwise 
                           this one is used
                           
                           (default: None)
        @type model_id: string
        
        """
        
        for par in ['OUTPUT_DIRECTORY','PARAMETER_FILE','OUTPUT_SUFFIX']:
            self.command_list[par] = self.command_list[par].\
                    replace(self.command_list[par][self.command_list[par].\
                    find('model_'):self.command_list[par].find('model_')+25],\
                    model_id <> None and model_id or self.model_id,2)
        


    def deleteCoolingId(self,model_id):
        
        '''
        Delete everything from all databases that has anything to do with 
        this cooling id. 
        
        The databases on the hard disk are updated as well!
        
        @param model_id: the cooling model_id
        @type model_id: string
        
        '''
        
        print 'Replacing database entries for old cooling id %s.'%model_id
        del self.cool_db[model_id]
        try:
            del self.ml_db[model_id]
        except KeyError:
            pass
        try:
            del self.sph_db[model_id]
        except KeyError:
            pass
        #if self.pacs <> None:
            #for pacs_id in [k for k,v in self.pacs_db.items() 
                              #if v['cooling_id'] == model_id]:
                #del self.pacs_db[pacs_id]  



    def checkCoolingDatabase(self,molec_dict):

        """
        Checking cooling database.
        
        @param molec_dict: molecule info for this cooling model, ie CO and H2O
        @type molec_dict: dict()
        
        @return: The presence of the cooling model in the database
        @rtype: bool
        
        """
        
        #-- Lock the cooling database by opening it in read mode. It's closed
        #   once the database check is finalised. Note that in a case of a crash
        #   during the for loop, the python shell must be exited to unlock the 
        #   sphinx database again. The sync() is now done only once at the very
        #   end since the file on the disk will not change.
        if not self.single_session: self.cool_db.sync()
        cool_dbfile = self.cool_db._open('r')        
        for i,model_id in enumerate(sorted(self.cool_db.keys())):
            cool_dict = self.cool_db[model_id]
            model_bool = self.cCL(self.command_list.copy(),cool_dict,'cooling',\
                                  extra_dict=molec_dict)
            if model_bool:
                if cool_dict.has_key('IN_PROGRESS'):
                    self.in_progress = True
                    print 'Cooling model is currently being calculated in a ' +\
                          'different CC modeling session with ID %s.'\
                          %(model_id)
                    self.model_id = model_id
                    self.updateModel()
                    finished = 1
                    break
                elif self.replace_db_entry and model_id not in self.new_entries: 
                    self.deleteCoolingId(model_id)
                    print 'Deleting cooling model with ID %s from database.'\
                          %(model_id) + 'Calculating anew with id %s.'\
                          %self.model_id
                    finished = 0
                    break
                else:
                    print 'GASTRoNOoM cooling model has been calculated ' + \
                          'before with ID %s.'%model_id
                    self.model_id = model_id
                    self.updateModel()
                    finished = 1
                    break
            
            #-- Reached the end of db without match. Make new entry in db, in
            #   progress. Cant combine this with next line in case the last
            #   model gives a match.
            if i == len(self.cool_db)-1:
                print 'No match found in GASTRoNOoM cooling database. ' + \
                      'Calculating new model.'
                finished = 0
        
        #-- In case of an empty db, the above loop is not accessed.
        if not self.cool_db.keys():
            print 'No match found in GASTRoNOoM cooling database. ' + \
                  'Calculating new model.'
            finished = 0
        
        #-- Add the model in progress to the cooling db
        if finished == 0:    
            #-- OK to update. molec_dict is a copy. Because have to
            #   add the other input keywords for cooling to the H2O info. 
            #   This is saved to the db
            molec_dict.update(self.command_list)
            molec_dict['IN_PROGRESS'] = 1
            self.cool_db[self.model_id] = molec_dict
        
        #-- Synchronize and unlock db.
        cool_dbfile.close()
        if not self.single_session: self.cool_db.sync()
        return finished
                


    def checkMlineDatabase(self):
        
        """
        Check mline database.
        
        @return: The presence of mline models in the database, equivalent with 
                 self.molec_list
        @rtype: list[bool]
        
        """
        
        #-- Lock the mline database by opening it in read mode. It's closed
        #   once the database check is finalised. Note that in a case of a crash
        #   during the for loop, the python shell must be exited to unlock the 
        #   sphinx database again. The sync() is now done only once at the very
        #   end since the file on the disk will not change.
        if not self.single_session: self.ml_db.sync()
        ml_dbfile = self.ml_db._open('r')
        if not self.ml_db.has_key(self.model_id):
            self.ml_db[self.model_id] = dict([(self.model_id,dict())])
            for molec in self.molec_list:
                molec.setModelId(self.model_id)
                #-- Add an in-progress entry to the db
                md = molec.makeDict(in_progress=1)
                self.ml_db[self.model_id][self.model_id][molec.molecule] = md
            self.ml_db.addChangedKey(self.model_id)
            ml_dbfile.close()
            self.ml_db.sync()
            return [False]*len(self.molec_list)

        model_bools = []
        for molec in self.molec_list:
            for molec_id in [k for k,v in sorted(self.ml_db[self.model_id].items())
                               if molec.molecule in v.keys()]:
                db_molec_dict = self.ml_db[self.model_id][molec_id]\
                                          [molec.molecule]
                if self.cCL(this_list=molec.makeDict(),\
                            modellist=db_molec_dict,\
                            code='mline',\
                            ignoreAbun=molec.molecule in self.no_ab_molecs):
                    molec.setModelId(molec_id)
                    model_bools.append(True)
                    if db_molec_dict.has_key('IN_PROGRESS'):
                        self.addMolecInProgress(molec)
                        print 'Mline model is currently being ' + \
                              'calculated in a different CC modeling '+\
                              'session for %s with ID %s.'\
                              %(molec.molecule,molec.getModelId())                     
                    else:
                        print 'Mline model has been calculated before for '\
                              '%s with ID %s.'\
                              %(molec.molecule,molec.getModelId())         
                    break
                    
            #-- No match found. Calculate molecule anew. Now give it an id
            #   matching existing ids in terms of pars, or make a new one 
            if molec.getModelId() is None:
                model_bools.append(False)
                cool_dbd = self.ml_db[self.model_id]
                for i,(k,v) in enumerate(sorted(cool_dbd.items())):
                    #-- No molecule in this id yet. 
                    #   This should NEVER occur! Raise error.
                    #   Such empty dicts are removed upon fail/success check
                    #   in doMline.
                    if not v.keys(): 
                        raise KeyError('Empty molec id found in the database'+\
                                       '. This should not be possible.')
                    
                    #-- molecule already in this id. Keep searching, unless it 
                    #   is the last entry. Then we have to make a new id
                    if molec.molecule in v.keys() \
                                and i != len(cool_dbd.keys())-1: 
                            continue
                        
                    #-- Now check if par dict is same except the molecule
                    #   definition and some molecule specific parameters. Only
                    #   check this specific keys list. If match, choose this ID
                    #   Make sure molec is not in v.keys() already (to avoid
                    #   the case of this being the last entry of the db)
                    if not molec.molecule in v.keys():
                        mm = v.keys()[0]
                        cks = ['OUTER_R_MODE','CHANGE_DUST_TO_GAS_FOR_ML_SP',\
                               'DUST_TO_GAS_CHANGE_ML_SP','STARFILE',\
                               'USE_STARFILE','USE_NO_MASER_OPTION',\
                               'USE_MASER_IN_SPHINX','FEHLER','N_FREQ',\
                               'START_APPROX','USE_FRACTION_LEVEL_CORR',\
                               'FRACTION_LEVEL_CORR','NUMBER_LEVEL_MAX_CORR']
                        if self.cCL(this_list=molec.makeDict(),\
                                    modellist=v[mm],code='mline',\
<<<<<<< HEAD
                                    #extra_dict=extra_dict,\
=======
>>>>>>> 317d0c96
                                    check_keys=cks):
                            break
                    
                    #-- If end of dict is reached, no proper match was found
                    #   Create new id and put it in k. 
                    if i == len(cool_dbd.keys())-1: 
                        #-- First check if the original model id is already
                        #   in use (it may have been deleted if first use 
                        #   failed). Never copy output for this though, 
                        #   since it is the original 
                        if not cool_dbd.has_key(self.model_id):
                            k = self.model_id
                        else:                         
                            k = self.makeNewId()
                            self.makeIdLog(new_id=k)
                            self.copyOutput(molec,self.model_id,k)
                        self.ml_db[self.model_id][k] = dict()
                
                #-- It is possible cool_dbd is actually empty. Then use the
                #   model id as molec id. No need for an id log in this case
                #   nor any copying of output.
                if not cool_dbd.keys():
                    k = self.model_id
                    self.ml_db[self.model_id][self.model_id] = dict()
                
                #-- The last k value (or the new one in case end of dict was
                #   reached) is set as the model id.
                molec.setModelId(k)
                
                #-- Add an in-progress entry to the db
                md = molec.makeDict(in_progress=1)
                self.ml_db[self.model_id][k][molec.molecule] = md
                self.ml_db.addChangedKey(self.model_id)
                
                #-- Inform the user
                print 'Mline model for %s '%molec.molecule + \
                      'has not been calculated before. Calculate anew with '+ \
                      'ID %s.'%(molec.getModelId())
        ml_dbfile.close()
        if not self.single_session: self.ml_db.sync()
        return model_bools            



    def checkSphinxDatabase(self):
        
        """
        Check Sphinx database.
        
        The presence of the sphinx models in the database is saved in 
        self.trans_bools, equivalent to self.trans_list
        
        """
        
        #-- Remember which molecules have been added to new id, if applicable
        copied_molecs = []    

        #-- Lock the sphinx database by opening it in read mode. It's closed
        #   once the database check is finalised. Note that in a case of a crash
        #   during the for loop, the python shell must be exited to unlock the 
        #   sphinx database again. The sync() is now done only once at the very
        #   end since the file on the disk will not change.
        if not self.single_session: self.sph_db.sync()
        sph_dbfile = self.sph_db._open('r')
        if not self.sph_db.has_key(self.model_id):
            self.sph_db[self.model_id] = dict()
        for trans in self.trans_list:
            molec_id = trans.molecule.getModelId()
            molec = trans.molecule
            if not molec_id:
                self.trans_bools.append(False)
                trans.setModelId('')
            elif not self.sph_db[self.model_id].has_key(molec_id):
                trans.setModelId(molec_id)
                nd = dict([(str(trans),trans.makeDict(1))])
                self.sph_db[self.model_id][molec_id] = dict([(molec_id,nd)])
                self.sph_db.addChangedKey(self.model_id)
                self.trans_bools.append(False)
            else:    
                tdb = self.sph_db[self.model_id][molec_id]
                gd_ids = [k for k,v in sorted(tdb.items())
                            if str(trans) in v.keys()]
                for trans_id in gd_ids:
                    db_trans_dict = self.sph_db[self.model_id][molec_id]\
                                               [trans_id][str(trans)].copy()
                    if self.cCL(this_list=trans.makeDict(),\
                                modellist=db_trans_dict,code='sphinx'):
                        trans.setModelId(trans_id)
                        self.trans_bools.append(True)
                        if self.vic <> None \
                                and db_trans_dict.has_key('IN_PROGRESS'):
                            self.vic.addTransInProgress(trans)
                            print 'Sphinx model is currently being '+\
                                  'calculated for %s of %s with ID %s.'\
                                  %(str(trans),molec.molecule,\
                                    trans.getModelId())                                 
                        elif self.vic is None \
                              and db_trans_dict.has_key('IN_PROGRESS'):
                            self.addTransInProgress(trans)
                            print 'Sphinx model is currently being ' + \
                                  'calculated in a different CC modeling '+\
                                  'session for %s of %s with ID %s.'\
                                  %(str(trans),molec.molecule,\
                                    trans.getModelId())                     
                        else:
                            print 'Sphinx model has been calculated before '+ \
                                  'for %s of %s with ID %s.'\
                                  %(str(trans),molec.molecule,\
                                    trans.getModelId())
                        break
                        
                #-- No match found. Calculate trans anew. Now give it an id
                #   matching existing ids in terms of pars, or make a new one 
                if trans.getModelId() is None:
                    self.trans_bools.append(False)
                    molec_dbd = self.sph_db[self.model_id][molec_id]

                    for i,(k,v) in enumerate(sorted(molec_dbd.items())):
                        #-- No trans in this id yet.
                        #   This should NEVER occur! Raise error.
                        #   Such empty dicts are removed upon fail/success check
                        #   in doSphinx/checkSphinxOutput.
                        if not v.keys(): 
                            raise KeyError('Empty trans id found in the ' + \
                                           'database. This should not be ' + \
                                           'possible.')

                        #-- Trans already in this id. Keep searching, unless it 
                        #   is the last entry. Then we have to make a new id
                        if str(trans) in v.keys() \
                                and i != len(molec_dbd.keys())-1: 
                            continue         

                        #-- Now check if par dict is same except the transition
                        #   definition. Trick cCL by adding the db trans def to
                        #   this trans' dict. If match, choose this ID
                        #   Make sure trans is not in v.keys() already (to avoid
                        #   the case of this being the last entry of the db)
                        if not str(trans) in v.keys():
                            tt = v.keys()[0]
                            extra_dict={'TRANSITION':v[tt]['TRANSITION']}
                            if self.cCL(this_list=trans.makeDict(),\
                                        modellist=v[tt],code='sphinx',\
                                        extra_dict=extra_dict):
                                break
                                
                        #-- If end of dict is reached, no proper match was found
                        #   Create new id and put it in k. 
                        if i == len(molec_dbd.keys())-1: 
                            #-- First check if the original molec id is already
                            #   in use (it may have been deleted if first use 
                            #   failed). Never copy output for this though, 
                            #   since it is the original 
                            if not molec_dbd.has_key(molec_id):
                                k = molec_id
                                copied_molecs.append((molec.molecule,k))
                            else: 
                                k = self.makeNewId()
                                self.makeIdLog(new_id=k,molec_id=molec_id)
                            self.sph_db[self.model_id][molec_id][k] = dict()
                    
                    #-- It is possible molec_dbd is actually empty. Then use the
                    #   molec id as trans id. No need for an id log in this case
                    #   nor any copying of output.
                    if not molec_dbd.keys():
                        k = molec_id
                        copied_molecs.append((molec.molecule,k))
                        self.sph_db[self.model_id][molec_id][molec_id] = dict()
                        
                    #-- The last k value (or the new one in case end of dict was
                    #   reached) is set as the model id.
                    trans.setModelId(k)
                    
                    #-- When the trans is not yet calculated, either a new id
                    #   was made or an existing one is used. It still needs to 
                    #   be checked if all mline and cooling info is available. 
                    #   You only want to do this once per session for each 
                    #   molecule, because ls/ln checks add a lot of overhead. 
                    #   copyOutput double checks if links already exist
                    if (molec.molecule,k) not in copied_molecs:
                        self.copyOutput(trans,molec_id,k)
                        copied_molecs.append((molec.molecule,k)) 
                    td = trans.makeDict(1)
                    self.sph_db[self.model_id][molec_id][k][str(trans)] = td
                    self.sph_db.addChangedKey(self.model_id)

        sph_dbfile.close()
        if not self.single_session: self.sph_db.sync()
        


    def copyOutput(self,entry,old_id,new_id):
        
        '''
        Copy modelling output based on model_id.
        
        @param entry: the modeling object for which output is copied
        @type entry: Molecule() or Transition()
        @param old_id: The old model_id
        @type old_id: string
        @param new_id: the new_model_id
        @type new_id: string
        
        '''
        
        folder_old = os.path.join(cc.path.gout,'models',old_id)
        folder_new = os.path.join(cc.path.gout,'models',new_id)
        lsprocess = subprocess.Popen('ls %s'%folder_old,shell=True,\
                                     stdout=subprocess.PIPE)
        lsfile = lsprocess.communicate()[0].split('\n')
        lsfile = [os.path.split(line)[1] 
                     for line in lsfile 
                     if ((line[0:2] == 'ml' or line[0:4] == 'cool') \
                            and not entry.isMolecule()) \
                         or line[0:7] == 'coolfgr' \
                         or line[0:4] == 'para' \
                         or line[0:5] == 'input']
        if not entry.isMolecule():
            lsfile = [line 
                         for line in lsfile 
                         if not ((line[0:2] == 'ml' \
                                  and os.path.splitext(line)[0].split('_')[-1]\
                                      != entry.molecule.molecule))]
                                            
            lsfile = [line 
                         for line in lsfile 
                         if not (line[0:4] == 'cool' \
                            and (line.split('_')[-1].replace('.dat','') \
                                            != entry.molecule.molecule \
                            or line.split('_')[-1].replace('.dat','')=='sampling'\
                            or line[0:7] == 'coolfgr'))]
                             
        new_lsfile = [line.replace(old_id,new_id) for line in lsfile]
        DataIO.testFolderExistence(folder_new)
        lsprocess = subprocess.Popen('ls %s'%folder_new,shell=True,\
                                     stdout=subprocess.PIPE)
        already_done = lsprocess.communicate()[0].split('\n')
        for ls,nls in zip(lsfile,new_lsfile):
            if not nls in already_done:
                subprocess.call(['ln -s %s %s'%(os.path.join(folder_old,ls),\
                                                os.path.join(folder_new,nls))],\
                                shell=True)



    def doCooling(self,star):
        
        """
        Run Cooling.

        First, database is checked for retrieval of old model. 

        @param star: The parameter set for this session
        @type star: Star()
        
        """
        
        #-- Collect H2O and CO molecule definitions for inclusion in the 
        #   cooling inputfile. Also includes abundance_filename info for H2O if
        #   requested
        if star.getMolecule('1H1H16O') <> None:
            h2o_dict = star.getMolecule('1H1H16O').makeDict()
        else:            
            h2o_dict = Molecule('1H1H16O',45,45,648,50).makeDict()
        if star.getMolecule('12C16O') <> None:
            co_dict = star.getMolecule('12C16O').makeDict()
        else:
            co_dict = Molecule('12C16O',61,61,240,50).makeDict()
        
        #-- no abundance profiles should be possible for CO. 
        if co_dict.has_key('MOLECULE_TABLE'):
            raise IOError('CO cannot be attributed a custom abundance ' + \
                          'profile at this time.')
        
        #-- F_H2O is irrelevant if an abundance file is passed for oH2O
        if h2o_dict.has_key('MOLECULE_TABLE'):
            del self.command_list['F_H2O']
            
        #-- Collect all H2O molecular information important for cooling
        molec_dict = dict([(k,h2o_dict[k]) 
                            for k in self.cooling_molec_keys 
                            if h2o_dict.has_key(k)])

        #-- Check database: only include H2O extra keywords if 
        #   abundance_filename is present. CO can't have this anyway.
        model_bool = self.checkCoolingDatabase(molec_dict=molec_dict.copy())    
        
        #- Run cooling if above is False
        if not model_bool:
            DataIO.testFolderExistence(os.path.join(cc.path.gout,'models',\
                                                    self.model_id))
            commandfile = ['%s=%s'%(k,v) 
                           for k,v in sorted(self.command_list.items())
                           if k != 'R_POINTS_MASS_LOSS'] + \
                          ['####'] + \
                          ['%s=%s'%('MOLECULE',co_dict['MOLECULE'])] + \
                          ['%s=%s'%(k,h2o_dict[k]) 
                           for k in self.cooling_molec_keys + ['MOLECULE']
                           if h2o_dict.has_key(k)] + ['####']
            if self.command_list.has_key('R_POINTS_MASS_LOSS'):
                commandfile.extend(['%s=%s'%('R_POINTS_MASS_LOSS',v) 
                                    for v in self.command_list\
                                                    ['R_POINTS_MASS_LOSS']] + \
                                   ['####'])
            filename = os.path.join(cc.path.gout,'models',\
                                    'gastronoom_' + self.model_id + '.inp')
            DataIO.writeFile(filename,commandfile)
            if not self.skip_cooling:
                self.execGastronoom(subcode='cooling',filename=filename)
                self.cool_done = True
            if os.path.isfile(os.path.join(cc.path.gout,'models',\
                                           self.model_id,'coolfgr_all%s.dat'\
                                           %self.model_id)):
                #-- Note that there is no need to create a log parameter file
                #   since the inputfiles are still available, and they always
                #   contain all cooling keywords. (maybe change for h2o cooling)
                if self.cool_db[self.model_id].has_key('IN_PROGRESS'):
                    del self.cool_db[self.model_id]['IN_PROGRESS']
                    self.cool_db.addChangedKey(self.model_id)
            else:
                print 'Cooling model calculation failed. No entry is added '+ \
                      'to the database.'
                del self.cool_db[self.model_id]    
                self.model_id = ''
            if not self.single_session: self.cool_db.sync()                    



    def doMline(self,star):
        
        """
        Run mline.
        
        First, database is checked for retrieval of old models. 

        @param star: The parameter set for this session
        @type star: Star()
        
        """
        
        #-- Make sure to reset this in case an iteration between cooling and 
        #   mline is happening
        self.mline_done = False
        model_bools = self.checkMlineDatabase()
        del self.command_list['R_OUTER']
        del self.command_list['OUTER_R_MODE']
        for molec,model_bool in zip(self.molec_list,model_bools):
            if not model_bool:
                self.updateModel(molec.getModelId())
                commandfile = ['%s=%s'%(k,v) 
                               for k,v in sorted(self.command_list.items())
                               if k != 'R_POINTS_MASS_LOSS'] +\
                              ['####'] + \
                              ['%s=%s'%(k,v) 
                               for k,v in sorted(molec.makeDict().items())] +\
                              ['####']
                if self.command_list.has_key('R_POINTS_MASS_LOSS'):
                    commandfile.extend(['%s=%s'%('R_POINTS_MASS_LOSS',v) 
                                        for v in self.command_list\
                                                    ['R_POINTS_MASS_LOSS']] +\
                                       ['####'])
                filename = os.path.join(cc.path.gout,'models',\
                                        'gastronoom_%s.inp'%molec.getModelId())
                DataIO.writeFile(filename,commandfile)                
                self.execGastronoom(subcode='mline',filename=filename)
                self.mline_done=True
                path = os.path.join(cc.path.gout,'models',molec.getModelId())
                fns = 'ml*{}_{}.dat'.format(molec.getModelId(),molec.molecule)
                if len(glob(os.path.join(path,fns))) == 3:
                    #-- Remove in-progress entry.
                    if self.ml_db[self.model_id][molec.getModelId()]\
                            [molec.molecule].has_key('IN_PROGRESS'):
                        del self.ml_db[self.model_id][molec.getModelId()]\
                                      [molec.molecule]['IN_PROGRESS']
                    
                    #-- Write mline keywords not included in sph files but used 
                    #   in the database in an extra log file. Only do this if it
                    #   doesn't already exist. The parameters should be the same
                    #   for all transitions with this model id.
                    mlfn = 'mline_parameters_{}.log'.format(molec.molecule)
                    mlfn = os.path.join(path,mlfn)
                    if not os.path.isfile(mlfn):
                        #-- Add MOLECULE too. Cuz, why not. For TRANSITION, that
                        #   info is recreated from sph files. Not so for mline.
                        mlfile = ['{}={}'.format(k,v)
                                  for k,v in sorted(molec.makeDict().items())]
                        DataIO.writeFile(mlfn,mlfile)
                else:
                    del self.ml_db[self.model_id][molec.getModelId()]\
                                  [molec.molecule] 
                    #-- Remove the molecule id if it does not contain molecules
                    #   anymore. The id is thus unused.
                    if not self.ml_db[self.model_id][molec.getModelId()].keys():
                        del self.ml_db[self.model_id][molec.getModelId()]
                    print 'Mline model calculation failed for'\
                          '%s. No entry is added to the database.'\
                          %(molec.molecule)
                    molec.setModelId('')
                    
                #-- Synchronize db: Both when successful or failure. 
                self.ml_db.addChangedKey(self.model_id)
                if not self.single_session: self.ml_db.sync()
                
                
        if set([molec.getModelId() for molec in self.molec_list]) == set(['']):  
            #- no mline models calculated: stop GASTRoNOoM here
            self.model_id = ''
            print 'Mline model calculation failed for all requested ' + \
                  'molecules. Stopping GASTRoNOoM here!'
        else:        
            #- at least one molecule was successfully calculated, so start  
            #- Sphinx, hence if vic is requested, the cooling model_id can now  
            #- be added to the models list
            if self.vic <> None and self.sphinx: 
                #- add the command list to the vic models list
                self.vic.addModel(self.model_id,self.command_list)
            
   

    def doSphinx(self,star):
        
        """
        Run Sphinx.
        
        First, database is checked for retrieval of old models. 

        @param star: The parameter set for this session
        @type star: Star()
        
        """
        
        self.checkSphinxDatabase()
        print '%i transitions out of %i not yet calculated.'\
              %(len([boolean for boolean in self.trans_bools if not boolean]),\
                len(self.trans_bools))
        for i,(trans_bool,trans) in enumerate(zip(self.trans_bools,\
                                                  self.trans_list)):
            if not trans_bool and trans.getModelId():
                if not self.sphinx:
                    #- Only transitions with no db entry will get empty model id
                    del self.sph_db[self.model_id][trans.molecule.getModelId()]\
                                   [trans.getModelId()][str(trans)]
                    self.sph_db.addChangedKey(self.model_id)
                    trans.setModelId('')
                elif self.vic <> None:
                    #- add transition to the vic translist for this cooling id
                    self.vic.addTrans(trans)
                elif self.recover_sphinxfiles: 
                    self.checkSphinxOutput(trans)
                else:
                    self.updateModel(trans.getModelId())
                    commandfile = ['%s=%s'%(k,v) 
                                   for k,v in sorted(self.command_list.items()) 
                                   if k != 'R_POINTS_MASS_LOSS'] + ['####'] + \
                                  ['%s=%s'%(k,v) 
                                   for k,v in sorted(trans.molecule.makeDict()\
                                                                .items())] + \
                                  ['####'] + \
                                  ['%s=%s'%(k,v) 
                                   for k,v in sorted(trans.makeDict()\
                                                                .items())] + \
                                  ['######']
                    if self.command_list.has_key('R_POINTS_MASS_LOSS'):
                        commandfile.extend(['%s=%s'%('R_POINTS_MASS_LOSS',v) 
                                            for v in self.command_list\
                                                    ['R_POINTS_MASS_LOSS']] + \
                                           ['####'])
                    filename = os.path.join(cc.path.gout,'models',\
                                            'gastronoom_%s.inp'\
                                            %trans.getModelId())
                    DataIO.writeFile(filename,commandfile)                
                    print 'Starting calculation for transition %i out of %i.'\
                          %(i+1,len(self.trans_bools))
                    self.execGastronoom(subcode='sphinx',filename=filename)
                    self.checkSphinxOutput(trans)
                    if not self.single_session: self.sph_db.sync()
                    
        #- check if at least one of the transitions was calculated: then 
        #- self.model_id doesnt have to be changed
        self.finalizeSphinx() 
        
        #-- Sync the sphinx db in case self.sphinx is False or 
        #   self.recover_sphinxfiles is True, to make sure sph_db is up-to-date.
        #   In case models are calculated or vic is ran this is done in other
        #   places in the code.
        if not self.sphinx or self.recover_sphinxfiles:
            self.sph_db.sync()
            
        mline_not_available = set([trans.molecule.getModelId() 
                                   for boolean,trans in zip(self.trans_bools,\
                                                            self.trans_list) 
                                   if not boolean])  \
                              == set([''])
        if self.vic <> None and self.sphinx and (False in self.trans_bools \
              and not mline_not_available):
            self.vic.queueModel()
        elif self.vic <> None and self.sphinx and (False not in self.trans_bools\
              or mline_not_available):
            self.vic.reset()
            
 
 
    def finalizeSphinx(self):
        
        '''
        Check if at least one of the transitions has been calculated correctly. 
        
        if not, self.model_id is set to "". 
        
        '''
        
        if set([trans.getModelId() for trans in self.trans_list]) == set(['']):
            self.model_id = ''
        for trans in self.trans_in_progress:
            if not self.sph_db[self.model_id][trans.molecule.getModelId()]\
                              [trans.getModelId()].has_key(str(trans)) \
                    or self.sph_db[self.model_id][trans.molecule.getModelId()]\
                                  [trans.getModelId()][str(trans)]\
                                  .has_key('IN_PROGRESS'):
                trans.setModelId('')  
                


    def checkSphinxOutput(self,trans):
        
        '''
        Check if sphinx output is complete and update the database with 
        calculated models. 
        
        Requires model_id and path defined in Gastronoom instance.
        
        @param trans: the transition that is being checked
        @type trans: Transition()
        
        '''
        
        filename = trans.makeSphinxFilename(number='*')
        path = os.path.join(cc.path.gout,'models',trans.getModelId())
        #- Sphinx puts out 2 files per transition
        if len(glob(os.path.join(path,filename))) == 2:                    
            if self.sph_db[self.model_id][trans.molecule.getModelId()]\
                          [trans.getModelId()][str(trans)]\
                          .has_key('IN_PROGRESS'):
                del self.sph_db[self.model_id][trans.molecule.getModelId()]\
                               [trans.getModelId()][str(trans)]['IN_PROGRESS']

            #-- Write sphinx keywords not included in sph filenames but used in
            #   the database in an extra log file. Only do this if it doesn't 
            #   already exist. The parameters should be the same for all 
            #   transitions with this model id.
            sphfn = os.path.join(path,'sphinx_parameters.log')
            if not os.path.isfile(sphfn):
                sphfile = ['{}={}'.format(k,v)
                           for k,v in sorted(trans.makeDict().items())
                           if k != 'TRANSITION']
                DataIO.writeFile(sphfn,sphfile)
            
            #-- Print to the shell that the line is finished.
            print 'Sphinx model calculated successfully for '+\
                  '%s of %s with id %s.'%(str(trans),trans.molecule.molecule,\
                                          trans.getModelId())                                                             
        else:
            del self.sph_db[self.model_id][trans.molecule.getModelId()]\
                           [trans.getModelId()][str(trans)]
            #-- Remove the transition id if it does not contain transitions
            #   anymore. The id is thus unused.
            if not self.sph_db[self.model_id][trans.molecule.getModelId()]\
                              [trans.getModelId()].keys():
                del self.sph_db[self.model_id][trans.molecule.getModelId()]\
                               [trans.getModelId()]
            print 'Sphinx model calculation failed for %s of %s with id %s.'\
                  %(str(trans),trans.molecule.molecule,trans.getModelId())
            print 'No entry is added to the Sphinx database.'
            trans.setModelId('')
        
        self.sph_db.addChangedKey(self.model_id)
        
        
    def setCommandKey(self,comm_key,star,star_key=None,alternative=None):
        
        '''
        Try setting a key in the command_list from a star instance. 
        
        If the key is unknown, it is left open and will be filled in from the 
        standard gastronoom inputfile.
        
        @param comm_key: the name of the keyword in the command list
        @type comm_key: string
        @param star: Parameter set for this session
        @type star: Star()
        
        @keyword star_key: the name of the keyword in Star() (minus '_%s'
                           %key_type (DUST or GAS), which is added as well in a 
                           second attempt if the first without the addition is 
                           not found). If None, it's equal to comm_key
                           
                           (default: None)
        @type star_key: string
        @keyword alternative: a default value passed from the standard 
                              inputfile that is used if the keyword or the 
                              keyword + '_%s'%key_type is not found in Star().
                              
                              (default: None)
        @type alternative: string
        
        @return: Success? 
        @rtype: bool
        
        '''    
        
        keyword_int_list = ['ITERA_COOLING','LOG_DEPTH_STEP_POWER',\
                            'USE_MLINE_COOLING_RATE_CO',\
                            'USE_NEW_DUST_KAPPA_FILES','STEP_RIN_ROUT',\
                            'STEP_RS_RIN']
        exp_not_list = ['STEP_RIN_ROUT','STEP_RS_RIN']
        make_int = comm_key in keyword_int_list
        
        #- Make sure large integers are given in exponential notation
        #- Fortran cannot work with very large integers.
        exp_not = comm_key in exp_not_list
        
        return super(Gastronoom, self).setCommandKey(comm_key,star,'GAS',\
                                                     star_key,alternative,\
                                                     make_int,exp_not)
 


    def doGastronoom(self,star):
        
        """
        Run GASTRoNOoM-cooling. 
        
        The input parameter list is prepared here.
        
        @param star: Parameter set for this session
        @type star: Star()
        
        """

        print '***********************************'
        print '** Making input file for GASTRoNOoM'
        
        #-- Add the previous cooling model_id to the list of new entries, so it
        #   does not get deleted if replace_db_entry == 1. 
        #   This id is not known in new_entries, as the new_entries are passed
        #   for the previous models, not the current one.(ie when iterations>1)
        if self.model_id: 
            self.new_entries.append(self.model_id)
        
        #-- Make sure to reset this in case an iteration between cooling and 
        #   mline, cooling and mcmax is happening
        self.cool_done = False
        self.model_id = self.makeNewId()
        self.trans_list=star['GAS_LINES']    
        self.molec_list=star['GAS_LIST']
        self.command_list = dict()
        self.command_list['DATA_DIRECTORY'] = '"' + cc.path.gdata + '"'
        self.command_list['OUTPUT_DIRECTORY'] \
                = '"' + os.path.join(cc.path.gout,'models',self.model_id) +'/"'
        self.command_list['PARAMETER_FILE'] \
                = '"' + os.path.join(cc.path.gout,'models',self.model_id,\
                                     'parameter_file_%s.dat'%self.model_id)+'"'
        self.command_list['OUTPUT_SUFFIX'] = self.model_id
        
        if star['TEMDUST_FILENAME'] == 'temdust.kappa':
            self.command_list['SPEC_DENS_DUST'] = 3.3
        else:
            self.command_list['SPEC_DENS_DUST'] = star['SPEC_DENS_DUST']        
        
        self.command_list['DUST_TEMPERATURE_FILENAME'] \
                = '"%s"'%star['DUST_TEMPERATURE_FILENAME']
        self.command_list['TEMDUST_FILENAME'] = '"%s"'%star['TEMDUST_FILENAME']
        self.command_list['R_STAR'] = float(star['R_STAR'])*star.Rsun
        
        if star['MDOT_MODE'].upper() != 'CONSTANT':
            self.command_list['USE_DENSITY_NON_CONSISTENT'] \
                    = str(int(star['USE_DENSITY_NON_CONSISTENT']))
            if star['MDOT_MODE'].upper() == 'OTHER':
                try:
                    self.command_list['R_POINTS_MASS_LOSS'] \
                            = star['R_POINTS_MASS_LOSS']
                except KeyError:
                    raise KeyError('R_POINTS_MASS_LOSS not present. Include '+\
                                   'this parameter in your inputfile or set '+\
                                   'MDOT_MODE to something different than OTHER.')
        
        #- always has to be included, 0.5 if not present in the inputfile, 
        #- also sets power law innermost region
        self.command_list['TEMPERATURE_EPSILON'] \
                = star['TEMPERATURE_EPSILON_GAS']    
                
        #- the next few keywords only if the mode is not cooling, but epsilon
        if star['TEMPERATURE_MODE_GAS'] != 'cooling':        
            if float(star['TEMPERATURE_EPSILON2_GAS']):
                self.command_list['TEMPERATURE_EPSILON2'] \
                        = star['TEMPERATURE_EPSILON2_GAS']
                self.command_list['RADIUS_EPSILON2'] \
                        = star['RADIUS_EPSILON2_GAS']
                #- Only add third power law if the second power law is non-zero
                if float(star['TEMPERATURE_EPSILON3_GAS']):     
                    self.command_list['TEMPERATURE_EPSILON3'] \
                            = star['TEMPERATURE_EPSILON3_GAS']
                    self.command_list['RADIUS_EPSILON3'] \
                            = star['RADIUS_EPSILON3_GAS']    
            
        self.setCommandKey('DUST_TO_GAS',star,'DUST_TO_GAS_INITIAL',\
                           self.standard_inputfile['DUST_TO_GAS'])
        
        #- Both pars set explicitly because they are also present in 
        #- mline_keywords
        self.setCommandKey('R_OUTER',star,'R_OUTER',\
                           self.standard_inputfile['R_OUTER'])     
        self.setCommandKey('OUTER_R_MODE',star,'OUTER_R_MODE',\
                           self.standard_inputfile['OUTER_R_MODE'])
        add_keys = [k  
                    for k in self.standard_inputfile.keys() 
                    if not (self.command_list.has_key(k) \
                        or k in self.mline_keywords + self.sphinx_keywords)]
        [self.setCommandKey(k,star,alternative=self.standard_inputfile[k]) 
         for k in add_keys]
        print '** DONE!'
        print '***********************************'
        
        #- model/output naming entries are excluded when comparing new models
        #- with database models
        #- Start the model calculation
        self.doCooling(star)

        #- Removing mutable input is done in ModelingManager now, as well as 
        #- starting up sphinx and mline...
        <|MERGE_RESOLUTION|>--- conflicted
+++ resolved
@@ -448,10 +448,6 @@
                                'FRACTION_LEVEL_CORR','NUMBER_LEVEL_MAX_CORR']
                         if self.cCL(this_list=molec.makeDict(),\
                                     modellist=v[mm],code='mline',\
-<<<<<<< HEAD
-                                    #extra_dict=extra_dict,\
-=======
->>>>>>> 317d0c96
                                     check_keys=cks):
                             break
                     
